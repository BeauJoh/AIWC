// oclgrind.cpp (Oclgrind)
// Copyright (c) 2013-2019, James Price and Simon McIntosh-Smith,
// University of Bristol. All rights reserved.
//
// This program is provided under a three-clause BSD license. For full
// license terms please see the LICENSE file distributed with this
// source code.

#include "config.h"

#include <cstdlib>
#include <cstring>
#include <iostream>
#include <string>

#if defined(_WIN32) && !defined(__MINGW32__)
#include <windows.h>
#else
#include <limits.h>
#include <unistd.h>
#ifdef __APPLE__
#include <mach-o/dyld.h>
#endif
#endif

using namespace std;

#if defined(_WIN32) && !defined(__MINGW32__)

static string appCmd;
static void checkWow64(HANDLE parent, HANDLE child);
static void die(const char *op);

#else // not Windows

static char **appArgs = NULL;
#ifdef __APPLE__
#define LIB_EXTENSION "dylib"
#define LD_LIBRARY_PATH_ENV "DYLD_LIBRARY_PATH"
#define LD_PRELOAD_ENV "DYLD_INSERT_LIBRARIES"
#else
#define LIB_EXTENSION "so"
#define LD_LIBRARY_PATH_ENV "LD_LIBRARY_PATH"
#define LD_PRELOAD_ENV "LD_PRELOAD"
#endif

#endif

static string getLibDirPath();
static bool parseArguments(int argc, char *argv[]);
static void printUsage();
static void setEnvironment(const char *name, const char *value);

int main(int argc, char *argv[])
{
  // Parse arguments
  if (!parseArguments(argc, argv))
  {
    return 1;
  }

#if defined(_WIN32) && !defined(__MINGW32__)

  // Get full path to oclgrind-rt.dll
  string dllpath = getLibDirPath();
  dllpath += "\\oclgrind-rt.dll";


  PROCESS_INFORMATION pinfo = { 0 };
  STARTUPINFOA sinfo = { 0 };
  sinfo.cb = sizeof(sinfo);

  // Create child process in suspended state
  if (!CreateProcessA(NULL, (LPSTR)appCmd.c_str(), NULL, NULL, FALSE,
                      CREATE_SUSPENDED, NULL, NULL, &sinfo, &pinfo))
    die("creating child process");

  // Check that we are running as 64-bit if and only if we need to be
  checkWow64(GetCurrentProcess(), pinfo.hProcess);

  // Allocate memory for DLL path
  void *childPath = VirtualAllocEx(pinfo.hProcess, NULL, dllpath.size()+1,
                                   MEM_COMMIT, PAGE_READWRITE);
  if (!childPath)
    die("allocating child memory");

  // Write DLL path to child
  if (!WriteProcessMemory(pinfo.hProcess, childPath,
                          (void*)dllpath.c_str(), dllpath.size()+1, NULL))
    die("writing child memory");

  // Create thread to load DLL in child process
  HANDLE childThread =
    CreateRemoteThread(pinfo.hProcess, NULL, 0,
                       (LPTHREAD_START_ROUTINE)GetProcAddress(
                         GetModuleHandleA("kernel32.dll"), "LoadLibraryA"),
                       childPath, 0, NULL);
  if (!childThread)
    die("loading DLL in child thread");

  // Wait for child thread to complete
  if (WaitForSingleObject(childThread, INFINITE) != WAIT_OBJECT_0)
    die("waiting for load thread");

  CloseHandle(childThread);
  VirtualFreeEx(pinfo.hProcess, childPath, dllpath.size()+1, MEM_RELEASE);


  // Load DLL in this process as well to get function pointers
  HMODULE dll = LoadLibraryA(dllpath.c_str());
  if (!dll)
    die("loading DLL");

  // Get handle to initOclgrind function in DLL
  HANDLE initFunction = GetProcAddress(dll, "initOclgrind");
  if (!initFunction)
    die("getting init function address");

  // Launch init function in child process
  childThread = CreateRemoteThread(pinfo.hProcess, NULL, 0,
                                   (LPTHREAD_START_ROUTINE)initFunction,
                                   NULL, 0, NULL);
  if (!childThread)
    die("launching init in child thread");

  // Wait for init to finish
  if (WaitForSingleObject(childThread, INFINITE) != WAIT_OBJECT_0)
    die("waiting for init thread");


  // Check return value
  DWORD retval = 0;
  if (!GetExitCodeThread(childThread, &retval))
    die("getting init exit code");
  if (!retval)
  {
    cerr << "[Oclgrind] initialization failed: " << retval << endl;
    exit(retval);
  }

  CloseHandle(childThread);

  // Resume child process
  if (ResumeThread(pinfo.hThread) == -1)
    die("resuming thread");

  // Wait for child process to finish
  if (WaitForSingleObject(pinfo.hProcess, INFINITE) != WAIT_OBJECT_0)
    die("waiting for child process failed");

  // Get return code and forward it
  if (!GetExitCodeProcess(pinfo.hProcess, &retval))
    die("getting child process exit code");

  return retval;

#else // not Windows

  // Get path to Oclgrind library directory
  string libdir = getLibDirPath();

  // Construct new LD_LIBRARY_PATH
  string ldLibraryPath = libdir;
  const char *oldLdLibraryPath = getenv(LD_LIBRARY_PATH_ENV);
  if (oldLdLibraryPath)
  {
    ldLibraryPath += ":";
    ldLibraryPath += oldLdLibraryPath;
  }

  // Add oclgrind-rt library to LD_PRELOAD
  string ldPreload = libdir;
  ldPreload += "/liboclgrind-rt.";
  ldPreload += LIB_EXTENSION;
  const char *oldLdPreload = getenv(LD_PRELOAD_ENV);
  if (oldLdPreload)
  {
    ldPreload += ":";
    ldPreload += oldLdPreload;
  }

  setEnvironment(LD_LIBRARY_PATH_ENV, ldLibraryPath.c_str());
  setEnvironment(LD_PRELOAD_ENV, ldPreload.c_str());
#ifdef __APPLE__
  setEnvironment("DYLD_FORCE_FLAT_NAMESPACE", "1");
#endif

  // Launch target application
  if (execvp(appArgs[0], appArgs) == -1)
  {
    cerr << "[Oclgrind] Failed to launch target application" << endl;
    exit(1);
  }

#endif
}

static bool parseArguments(int argc, char *argv[])
{
  for (int i = 1; i < argc; i++)
  {
    if (!strcmp(argv[i], "--build-options"))
    {
      if (++i >= argc)
      {
        cerr << "Missing argument to --build-options" << endl;
        return false;
      }
      setEnvironment("OCLGRIND_BUILD_OPTIONS", argv[i]);
    }
    else if (!strcmp(argv[i], "--check-api"))
    {
      setEnvironment("OCLGRIND_CHECK_API", "1");
    }
    else if (!strcmp(argv[i], "--compute-units"))
    {
      if (++i >= argc)
      {
        cerr << "Missing argument to --compute-units" << endl;
        return false;
      }
      setEnvironment("OCLGRIND_COMPUTE_UNITS", argv[i]);
    }
    else if (!strcmp(argv[i], "--constant-mem-size"))
    {
      if (++i >= argc)
      {
        cerr << "Missing argument to --constant-mem-size" << endl;
        return false;
      }
      setEnvironment("OCLGRIND_CONSTANT_MEM_SIZE", argv[i]);
    }
    else if (!strcmp(argv[i], "--data-races"))
    {
      setEnvironment("OCLGRIND_DATA_RACES", "1");
    }
    else if (!strcmp(argv[i], "--disable-pch"))
    {
      setEnvironment("OCLGRIND_DISABLE_PCH", "1");
    }
    else if (!strcmp(argv[i], "--dump-spir"))
    {
      setEnvironment("OCLGRIND_DUMP_SPIR", "1");
    }
    else if (!strcmp(argv[i], "--global-mem-size"))
    {
      if (++i >= argc)
      {
        cerr << "Missing argument to --global-mem-size" << endl;
        return false;
      }
      setEnvironment("OCLGRIND_GLOBAL_MEM_SIZE", argv[i]);
    }
    else if (!strcmp(argv[i], "-h") || !strcmp(argv[i], "--help"))
    {
      printUsage();
      exit(0);
    }
    else if (!strcmp(argv[i], "--inst-counts"))
    {
      setEnvironment("OCLGRIND_INST_COUNTS", "1");
    }
    else if (!strcmp(argv[i], "--aiwc"))
    {
      setEnvironment("OCLGRIND_WORKLOAD_CHARACTERISATION", "1");
    }
    else if (!strcmp(argv[i], "--workload-characterisation"))
    {
      setEnvironment("OCLGRIND_WORKLOAD_CHARACTERISATION", "1");
    }
    else if (!strcmp(argv[i], "-i") || !strcmp(argv[i], "--interactive"))
    {
      setEnvironment("OCLGRIND_INTERACTIVE", "1");
    }
    else if (!strcmp(argv[i], "--local-mem-size"))
    {
      if (++i >= argc)
      {
        cerr << "Missing argument to --local-mem-size" << endl;
        return false;
      }
      setEnvironment("OCLGRIND_LOCAL_MEM_SIZE", argv[i]);
    }
    else if (!strcmp(argv[i], "--log"))
    {
      if (++i >= argc)
      {
        cerr << "Missing argument to --log" << endl;
        return false;
      }
      setEnvironment("OCLGRIND_LOG", argv[i]);
    }
    else if (!strcmp(argv[i], "--max-errors"))
    {
      if (++i >= argc)
      {
        cerr << "Missing argument to --max-errors" << endl;
        return false;
      }
      setEnvironment("OCLGRIND_MAX_ERRORS", argv[i]);
    }
    else if (!strcmp(argv[i], "--max-wgsize"))
    {
      if (++i >= argc)
      {
        cerr << "Missing argument to --max-wgsize" << endl;
        return false;
      }
      setEnvironment("OCLGRIND_MAX_WGSIZE", argv[i]);
    }
    else if (!strcmp(argv[i], "--num-threads"))
    {
      if (++i >= argc)
      {
        cerr << "Missing argument to --num-threads" << endl;
        return false;
      }
      setEnvironment("OCLGRIND_NUM_THREADS", argv[i]);
    }
    else if (!strcmp(argv[i], "--pch-dir"))
    {
      if (++i >= argc)
      {
        cerr << "Missing argument to --pch-dir" << endl;
        return false;
      }
      setEnvironment("OCLGRIND_PCH_DIR", argv[i]);
    }
    else if (!strcmp(argv[i], "--plugins"))
    {
      if (++i >= argc)
      {
        cerr << "Missing argument to --plugins" << endl;
        return false;
      }
      setEnvironment("OCLGRIND_PLUGINS", argv[i]);
    }
    else if (!strcmp(argv[i], "-q") || !strcmp(argv[i], "--quick"))
    {
      setEnvironment("OCLGRIND_QUICK", "1");
    }
    else if (!strcmp(argv[i], "--uniform-writes"))
    {
      setEnvironment("OCLGRIND_UNIFORM_WRITES", "1");
    }
    else if (!strcmp(argv[i], "--uninitialized"))
    {
      setEnvironment("OCLGRIND_UNINITIALIZED", "1");
    }
    else if (!strcmp(argv[i], "-v") || !strcmp(argv[i], "--version"))
    {
      cout << endl;
      cout << "Oclgrind " PACKAGE_VERSION << endl;
      cout << endl;
      cout << "Copyright (c) 2013-2019" << endl;
      cout << "James Price and Simon McIntosh-Smith, University of Bristol"
           << endl;
      cout << "https://github.com/jrprice/Oclgrind" << endl;
      cout << endl;
      exit(0);
    }
    else if (argv[i][0] == '-')
    {
      cerr << "Unrecognised option '" << argv[i] << "'" << endl;
      return false;
    }
    else
    {
#if defined(_WIN32) && !defined(__MINGW32__)
      // Build command-line for target application
      for (; i < argc; i++)
      {
        appCmd += argv[i];
        appCmd += " ";
      }
#else // not Windows
      appArgs = (char**)malloc((argc-i+1) * sizeof(char*));
      int offset = i;
      for (; i < argc; i++)
      {
        appArgs[i-offset] = argv[i];
      }
      appArgs[argc-offset] = NULL;
#endif
      break;
    }
  }

#if defined(_WIN32) && !defined(__MINGW32__)
  if (appCmd.size() == 0)
#else
  if (!appArgs)
#endif
  {
    printUsage();
    return false;
  }

  return true;
}

static void stripLastComponent(string& path)
{
  size_t slash;
#if defined(_WIN32) && !defined(__MINGW32__)
  if ((slash = path.find_last_of('\\')) == string::npos)
#else
  if ((slash = path.find_last_of('/')) == string::npos)
#endif
  {
    cerr << "[Oclgrind] Failed to get path to library directory" << endl;
    exit(1);
  }

  path.resize(slash);
}

static string getLibDirPath()
{
  string libdir;

  // Get full path to executable
#if defined(_WIN32) && !defined(__MINGW32__)
  char path[MAX_PATH];
  GetModuleFileNameA(GetModuleHandle(NULL), path, MAX_PATH);
  if (GetLastError() != ERROR_SUCCESS)
    die("getting path to Oclgrind installation");
  libdir = path;
#else
  char exepath[PATH_MAX];
  char path[PATH_MAX];
  // Get path to executable
#if defined(__APPLE__)
  uint32_t sz = PATH_MAX;
  if (_NSGetExecutablePath(exepath, &sz))
#else // not apple
  if (readlink("/proc/self/exe", exepath, PATH_MAX) == -1)
#endif
  {
    cerr << "[Oclgrind] Unable to get path to Oclgrind installation" << endl;
    exit(1);
  }
  // Resolve symbolic links and normalise path
  realpath(exepath, path);
  libdir = path;
#endif

  // Remove executable filename
  stripLastComponent(libdir);

  const char *testing = getenv("OCLGRIND_TESTING");
  if (!testing)
  {
    // Remove containing directory and append library directory
    stripLastComponent(libdir);
    libdir += "/lib" LIBDIR_SUFFIX;
  }

  return libdir;
}

static void printUsage()
{
  cout
    << "Usage: oclgrind [OPTIONS] COMMAND" << endl
    << "       oclgrind [--help | --version]" << endl
    << endl
    << "Options:" << endl
<<<<<<< HEAD
    << "     --aiwc                    "
             "Perform Architecture Independent Workload Characterization" << endl <<
       "                               For examples on how these features can be used for diversity " << endl <<
       "                               analysis and device predictions see:  " << endl <<
       "                               -> https://github.com/BeauJoh/aiwc-opencl-based-architecture-independent-workload-characterization-artefact " << endl <<
       "                               and "<< endl <<
       "                               -> https://github.com/BeauJoh/opencl-predictions-with-aiwc " << endl <<
       "                               If you have any questions or comments" << endl <<
       "                               please contact me <beau.johnston@anu.edu.au>" << endl
    << "     --build-options  OPTIONS  "
             "Additional options to pass to the OpenCL compiler" << endl
    << "     --check-api               "
             "Report errors on API calls" << endl
    << "     --data-races              "
             "Enable data-race detection" << endl
    << "     --disable-pch             "
             "Don't use precompiled headers" << endl
    << "     --dump-spir               "
             "Dump SPIR to /tmp/oclgrind_*.{ll,bc}" << endl
    << "  -h --help                    "
             "Display usage information" << endl
    << "     --inst-counts             "
             "Output histograms of instructions executed" << endl
    << "  -i --interactive             "
             "Enable interactive mode" << endl
    << "     --log            LOGFILE  "
             "Redirect log/error messages to a file" << endl
    << "     --max-errors     NUM      "
             "Limit the number of error/warning messages" << endl
    << "     --max-wgsize     WGSIZE   "
             "Change the maximum work-group size of the device" << endl
    << "     --num-threads    NUM      "
             "Set the number of worker threads to use" << endl
    << "     --pch-dir        DIR      "
             "Override directory containing precompiled headers" << endl
    << "     --plugins        PLUGINS  "
             "Load colon separated list of plugin libraries" << endl
    << "  -q --quick                   "
             "Only run first and last work-group" << endl
    << "     --uniform-writes          "
             "Don't suppress uniform write-write data-races" << endl
    << "     --uninitialized           "
             "Report usage of uninitialized values" << endl
    << "  -v --version                 "
             "Display version information" << endl
=======
    << "  --build-options     OPTIONS  "
          "Additional options to pass to the OpenCL compiler" << endl
    << "  --check-api                  "
          "Report errors on API calls"  << endl
    << "  --compute-units     UNITS    "
          "Change the number of compute units reported" << endl
    << "  --constant-mem-size BYTES    "
          "Change the constant memory size of the device" << endl
    << "  --data-races                 "
          "Enable data-race detection" << endl
    << "  --disable-pch                "
          "Don't use precompiled headers" << endl
    << "  --dump-spir                  "
          "Dump SPIR to /tmp/oclgrind_*.{ll,bc}" << endl
    << "  --global-mem-size   BYTES    "
          "Change the global memory size of the device" << endl
    << "  --help [-h]                  "
          "Display usage information" << endl
    << "  --inst-counts                "
          "Output histograms of instructions executed" << endl
    << "  --interactive [-i]           "
          "Enable interactive mode" << endl
    << "  --local-mem-size    BYTES    "
          "Change the local memory size of the device" << endl
    << "  --log               LOGFILE  "
          "Redirect log/error messages to a file" << endl
    << "  --max-errors        NUM      "
          "Limit the number of error/warning messages" << endl
    << "  --max-wgsize        WGSIZE   "
          "Change the maximum work-group size of the device" << endl
    << "  --num-threads       NUM      "
          "Set the number of worker threads to use" << endl
    << "  --pch-dir           DIR      "
          "Override directory containing precompiled headers" << endl
    << "  --plugins           PLUGINS  "
          "Load colon separated list of plugin libraries" << endl
    << "  --quick [-q]                 "
          "Only run first and last work-group" << endl
    << "  --uniform-writes             "
          "Don't suppress uniform write-write data-races" << endl
    << "  --uninitialized              "
          "Report usage of uninitialized values" << endl
    << "  --version [-v]               "
          "Display version information" << endl
>>>>>>> 0ee9bd98
    << endl
    << "For more information, please visit the Oclgrind wiki page:" << endl
    << "-> https://github.com/jrprice/Oclgrind/wiki" << endl
    << endl;
}

static void setEnvironment(const char *name, const char *value)
{
#if defined(_WIN32) && !defined(__MINGW32__)
  _putenv_s(name, value);
#else
  setenv(name, value, 1);
#endif
}

#if defined(_WIN32) && !defined(__MINGW32__)

void checkWow64(HANDLE parent, HANDLE child)
{
  BOOL parentWow64, childWow64;
  IsWow64Process(parent, &parentWow64);
  IsWow64Process(child, &childWow64);
  if (parentWow64 != childWow64)
  {
    const char *bits = childWow64 ? "32" : "64";
    cerr << "[Oclgrind] target application is " << bits << "-bit" << endl
         << "Use the " << bits << "-bit version of oclgrind.exe"  << endl;
    exit(1);
  }
}

void die(const char *op)
{
  DWORD err = GetLastError();
  char buffer[1024];
  FormatMessageA(FORMAT_MESSAGE_FROM_SYSTEM, NULL, err,
    MAKELANGID(LANG_NEUTRAL, SUBLANG_DEFAULT),
    buffer, 1024, NULL);
  cerr << "[Oclgrind] Error while '" << op << "':" << endl
       << buffer << endl;
  exit(1);
}

#endif<|MERGE_RESOLUTION|>--- conflicted
+++ resolved
@@ -466,7 +466,6 @@
     << "       oclgrind [--help | --version]" << endl
     << endl
     << "Options:" << endl
-<<<<<<< HEAD
     << "     --aiwc                    "
              "Perform Architecture Independent Workload Characterization" << endl <<
        "                               For examples on how these features can be used for diversity " << endl <<
@@ -512,52 +511,6 @@
              "Report usage of uninitialized values" << endl
     << "  -v --version                 "
              "Display version information" << endl
-=======
-    << "  --build-options     OPTIONS  "
-          "Additional options to pass to the OpenCL compiler" << endl
-    << "  --check-api                  "
-          "Report errors on API calls"  << endl
-    << "  --compute-units     UNITS    "
-          "Change the number of compute units reported" << endl
-    << "  --constant-mem-size BYTES    "
-          "Change the constant memory size of the device" << endl
-    << "  --data-races                 "
-          "Enable data-race detection" << endl
-    << "  --disable-pch                "
-          "Don't use precompiled headers" << endl
-    << "  --dump-spir                  "
-          "Dump SPIR to /tmp/oclgrind_*.{ll,bc}" << endl
-    << "  --global-mem-size   BYTES    "
-          "Change the global memory size of the device" << endl
-    << "  --help [-h]                  "
-          "Display usage information" << endl
-    << "  --inst-counts                "
-          "Output histograms of instructions executed" << endl
-    << "  --interactive [-i]           "
-          "Enable interactive mode" << endl
-    << "  --local-mem-size    BYTES    "
-          "Change the local memory size of the device" << endl
-    << "  --log               LOGFILE  "
-          "Redirect log/error messages to a file" << endl
-    << "  --max-errors        NUM      "
-          "Limit the number of error/warning messages" << endl
-    << "  --max-wgsize        WGSIZE   "
-          "Change the maximum work-group size of the device" << endl
-    << "  --num-threads       NUM      "
-          "Set the number of worker threads to use" << endl
-    << "  --pch-dir           DIR      "
-          "Override directory containing precompiled headers" << endl
-    << "  --plugins           PLUGINS  "
-          "Load colon separated list of plugin libraries" << endl
-    << "  --quick [-q]                 "
-          "Only run first and last work-group" << endl
-    << "  --uniform-writes             "
-          "Don't suppress uniform write-write data-races" << endl
-    << "  --uninitialized              "
-          "Report usage of uninitialized values" << endl
-    << "  --version [-v]               "
-          "Display version information" << endl
->>>>>>> 0ee9bd98
     << endl
     << "For more information, please visit the Oclgrind wiki page:" << endl
     << "-> https://github.com/jrprice/Oclgrind/wiki" << endl
