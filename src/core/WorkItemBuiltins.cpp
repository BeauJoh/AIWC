// WorkItemBuiltins.cpp (Oclgrind)
// Copyright (c) 2013-2019, James Price and Simon McIntosh-Smith,
// University of Bristol. All rights reserved.
//
// This program is provided under a three-clause BSD license. For full
// license terms please see the LICENSE file distributed with this
// source code.

#include "common.h"
#include "config.h"

#include <algorithm>
#include <fenv.h>
#include <float.h>
#include <math.h>
#include <mutex>

#include "llvm/IR/DebugInfoMetadata.h"
#include "llvm/IR/Instructions.h"
#include "llvm/IR/IntrinsicInst.h"
#include "llvm/IR/Metadata.h"

#include "CL/cl.h"
#include "Context.h"
#include "KernelInvocation.h"
#include "Memory.h"
#include "WorkGroup.h"
#include "WorkItem.h"
#include "half.h"

using namespace oclgrind;
using namespace std;

#ifndef M_PI
#define M_PI 3.1415926535897932384626433832795
#endif

namespace oclgrind
{
static mutex printfMutex;

class WorkItemBuiltins
{
  // Utility macros for creating builtins
#define DEFINE_BUILTIN(name)                                                   \
  static void name(WorkItem* workItem, const llvm::CallInst* callInst,         \
                   const string& fnName, const string& overload,               \
                   TypedValue& result, void*)
#define ARG(i) (callInst->getArgOperand(i))
#define UARGV(i, v) workItem->getOperand(ARG(i)).getUInt(v)
#define SARGV(i, v) workItem->getOperand(ARG(i)).getSInt(v)
#define FARGV(i, v) workItem->getOperand(ARG(i)).getFloat(v)
#define PARGV(i, v) workItem->getOperand(ARG(i)).getPointer(v)
#define UARG(i) UARGV(i, 0)
#define SARG(i) SARGV(i, 0)
#define FARG(i) FARGV(i, 0)
#define PARG(i) PARGV(i, 0)
#define ARG_VLEN(i)                                                            \
  llvm::cast<llvm::FixedVectorType>(ARG(i)->getType())->getNumElements()

  // Functions that apply generic builtins to each component of a vector
  static void f1arg(WorkItem* workItem, const llvm::CallInst* callInst,
                    const string& name, const string& overload,
                    TypedValue& result, double (*func)(double))
  {
    for (unsigned i = 0; i < result.num; i++)
    {
      result.setFloat(func(FARGV(0, i)), i);
    }
  }
  static void f2arg(WorkItem* workItem, const llvm::CallInst* callInst,
                    const string& name, const string& overload,
                    TypedValue& result, double (*func)(double, double))
  {
    for (unsigned i = 0; i < result.num; i++)
    {
      result.setFloat(func(FARGV(0, i), FARGV(1, i)), i);
    }
  }
  static void f3arg(WorkItem* workItem, const llvm::CallInst* callInst,
                    const string& name, const string& overload,
                    TypedValue& result, double (*func)(double, double, double))
  {
    for (unsigned i = 0; i < result.num; i++)
    {
      result.setFloat(func(FARGV(0, i), FARGV(1, i), FARGV(2, i)), i);
    }
  }
  static void u1arg(WorkItem* workItem, const llvm::CallInst* callInst,
                    const string& name, const string& overload,
                    TypedValue& result, uint64_t (*func)(uint64_t))
  {
    for (unsigned i = 0; i < result.num; i++)
    {
      result.setUInt(func(UARGV(0, i)), i);
    }
  }
  static void u2arg(WorkItem* workItem, const llvm::CallInst* callInst,
                    const string& name, const string& overload,
                    TypedValue& result, uint64_t (*func)(uint64_t, uint64_t))
  {
    for (unsigned i = 0; i < result.num; i++)
    {
      result.setUInt(func(UARGV(0, i), UARGV(1, i)), i);
    }
  }
  static void u3arg(WorkItem* workItem, const llvm::CallInst* callInst,
                    const string& name, const string& overload,
                    TypedValue& result,
                    uint64_t (*func)(uint64_t, uint64_t, uint64_t))
  {
    for (unsigned i = 0; i < result.num; i++)
    {
      result.setUInt(func(UARGV(0, i), UARGV(1, i), UARGV(2, i)), i);
    }
  }
  static void s1arg(WorkItem* workItem, const llvm::CallInst* callInst,
                    const string& name, const string& overload,
                    TypedValue& result, int64_t (*func)(int64_t))
  {
    for (unsigned i = 0; i < result.num; i++)
    {
      result.setSInt(func(SARGV(0, i)), i);
    }
  }
  static void s2arg(WorkItem* workItem, const llvm::CallInst* callInst,
                    const string& name, const string& overload,
                    TypedValue& result, int64_t (*func)(int64_t, int64_t))
  {
    for (unsigned i = 0; i < result.num; i++)
    {
      result.setSInt(func(SARGV(0, i), SARGV(1, i)), i);
    }
  }
  static void s3arg(WorkItem* workItem, const llvm::CallInst* callInst,
                    const string& name, const string& overload,
                    TypedValue& result,
                    int64_t (*func)(int64_t, int64_t, int64_t))
  {
    for (unsigned i = 0; i < result.num; i++)
    {
      result.setSInt(func(SARGV(0, i), SARGV(1, i), SARGV(2, i)), i);
    }
  }
  static void rel1arg(WorkItem* workItem, const llvm::CallInst* callInst,
                      const string& name, const string& overload,
                      TypedValue& result, int64_t (*func)(double))
  {
    int64_t t = result.num > 1 ? -1 : 1;
    for (unsigned i = 0; i < result.num; i++)
    {
      result.setSInt(func(FARGV(0, i)) * t, i);
    }
  }
  static void rel2arg(WorkItem* workItem, const llvm::CallInst* callInst,
                      const string& name, const string& overload,
                      TypedValue& result, int64_t (*func)(double, double))
  {
    int64_t t = result.num > 1 ? -1 : 1;
    for (unsigned i = 0; i < result.num; i++)
    {
      result.setSInt(func(FARGV(0, i), FARGV(1, i)) * t, i);
    }
  }

  // Extract the (first) argument type from an overload string
  static char getOverloadArgType(const string& overload)
  {
    char type = overload[0];
    if (type == 'D')
    {
      char* typestr;
      strtol(overload.c_str() + 2, &typestr, 10);
      type = typestr[1];
    }
    return type;
  }

  ///////////////////////////////////////
  // Async Copy and Prefetch Functions //
  ///////////////////////////////////////

  DEFINE_BUILTIN(async_work_group_copy)
  {
    int arg = 0;

    // Get src/dest addresses
    const llvm::Value* destOp = ARG(arg++);
    const llvm::Value* srcOp = ARG(arg++);
    size_t dest = workItem->getOperand(destOp).getPointer();
    size_t src = workItem->getOperand(srcOp).getPointer();

    // Get size of copy
    unsigned elemSize = getTypeSize(destOp->getType()->getPointerElementType());
    uint64_t num = UARG(arg++);

    // Get stride
    uint64_t stride = 1;
    size_t srcStride = 1;
    size_t destStride = 1;
    if (fnName == "async_work_group_strided_copy")
    {
      stride = UARG(arg++);
    }

    size_t event = UARG(arg++);

    // Get type of copy
    WorkGroup::AsyncCopyType type;
    if (destOp->getType()->getPointerAddressSpace() == AddrSpaceLocal)
    {
      type = WorkGroup::GLOBAL_TO_LOCAL;
      srcStride = stride;
    }
    else
    {
      type = WorkGroup::LOCAL_TO_GLOBAL;
      destStride = stride;
    }

    // Register copy
    event = workItem->m_workGroup->async_copy(workItem, callInst, type, dest,
                                              src, elemSize, num, srcStride,
                                              destStride, event);
    result.setUInt(event);
  }

  DEFINE_BUILTIN(wait_group_events)
  {
    uint64_t num = UARG(0);
    size_t address = PARG(1);
    list<size_t> events;
    for (unsigned i = 0; i < num; i++)
    {
      size_t event;
      if (!workItem->m_privateMemory->load((unsigned char*)&event, address,
                                           sizeof(size_t)))
      {
        return;
      }
      events.push_back(event);
      address += sizeof(size_t);
    }
    workItem->m_state = WorkItem::BARRIER;
    workItem->m_workGroup->notifyBarrier(
      workItem, callInst, CLK_LOCAL_MEM_FENCE | CLK_GLOBAL_MEM_FENCE, events);
  }

  DEFINE_BUILTIN(prefetch)
  {
    // Do nothing.
  }

  //////////////////////
  // Atomic Functions //
  //////////////////////
  static bool _is_signed_type(char c)
  {
    const string signed_vals("casilxn"); // CXXNameMangler
    return signed_vals.find(c) != string::npos;
  }

  DEFINE_BUILTIN(atomic_op)
  {
    const static map<string, AtomicOp> name_to_op = {
      {"atomic_add", AtomicAdd},       {"atom_add", AtomicAdd},
      {"atomic_and", AtomicAnd},       {"atom_and", AtomicAnd},
      {"atom_cmpxchg", AtomicCmpXchg}, {"atomic_cmpxchg", AtomicCmpXchg},
      {"atom_dec", AtomicDec},         {"atomic_dec", AtomicDec},
      {"atom_inc", AtomicInc},         {"atomic_inc", AtomicInc},
      {"atom_max", AtomicMax},         {"atomic_max", AtomicMax},
      {"atom_min", AtomicMin},         {"atomic_min", AtomicMin},
      {"atom_or", AtomicOr},           {"atomic_or", AtomicOr},
      {"atom_sub", AtomicSub},         {"atomic_sub", AtomicSub},
      {"atom_xchg", AtomicXchg},       {"atomic_xchg", AtomicXchg},
      {"atom_xor", AtomicXor},         {"atomic_xor", AtomicXor},
    };

    Memory* memory =
      workItem->getMemory(ARG(0)->getType()->getPointerAddressSpace());

    const bool is_64bit(
      ARG(0)->getType()->getPointerElementType()->getScalarSizeInBits() == 64);
    const bool is_signed_type(_is_signed_type(overload.back()));
    const auto op(name_to_op.at(fnName));

    size_t address = PARG(0);
    // Verify the address is 4/8-byte aligned
    if ((address & ((is_64bit ? 8 : 4) - 1)) != 0)
    {
      workItem->m_context->logError(("Unaligned address on " + fnName).c_str());
    }

    uint64_t old;
    if (op == AtomicCmpXchg)
    {
      if (is_64bit)
      {
        old = memory->atomicCmpxchg<uint64_t>(address, UARG(1), UARG(2));
      }
      else
      {
        old = memory->atomicCmpxchg<uint32_t>(address, UARG(1), UARG(2));
      }
    }
    else if (op == AtomicInc || op == AtomicDec)
    {
      if (is_64bit)
      {
        old = memory->atomic<uint64_t>(op, address);
      }
      else
      {
        old = memory->atomic<uint32_t>(op, address);
      }
    }
    else if (op == AtomicMax || op == AtomicMin)
    {
      if (is_64bit)
      {
        if (is_signed_type)
        {
<<<<<<< HEAD
          return;
        }
        events.push_back(event);
        address += sizeof(size_t);
      }
      workItem->m_state = WorkItem::BARRIER;
      workItem->m_context->notifyWorkItemBarrier(workItem);
      workItem->m_workGroup->notifyBarrier(
        workItem, callInst, CLK_LOCAL_MEM_FENCE | CLK_GLOBAL_MEM_FENCE, events);
    }

    DEFINE_BUILTIN(prefetch)
    {
      // Do nothing.
    }


    //////////////////////
    // Atomic Functions //
    //////////////////////
    static bool _is_signed_type(char c)
    {
      const string signed_vals("casilxn"); //CXXNameMangler
      return signed_vals.find(c) != string::npos;
    }

    DEFINE_BUILTIN(atomic_op)
    {
      const static map<string, AtomicOp> name_to_op = {
        { "atomic_add", AtomicAdd },
        { "atom_add", AtomicAdd },
        { "atomic_and", AtomicAnd },
        { "atom_and", AtomicAnd },
        { "atom_cmpxchg", AtomicCmpXchg },
        { "atomic_cmpxchg", AtomicCmpXchg },
        { "atom_dec", AtomicDec },
        { "atomic_dec", AtomicDec },
        { "atom_inc", AtomicInc },
        { "atomic_inc", AtomicInc },
        { "atom_max", AtomicMax },
        { "atomic_max", AtomicMax },
        { "atom_min", AtomicMin },
        { "atomic_min", AtomicMin },
        { "atom_or", AtomicOr },
        { "atomic_or", AtomicOr },
        { "atom_sub", AtomicSub },
        { "atomic_sub", AtomicSub },
        { "atom_xchg", AtomicXchg },
        { "atomic_xchg", AtomicXchg },
        { "atom_xor", AtomicXor },
        { "atomic_xor", AtomicXor },
      };

      Memory *memory =
        workItem->getMemory(ARG(0)->getType()->getPointerAddressSpace());

      const bool is_64bit(ARG(0)->getType()->getPointerElementType()->getScalarSizeInBits() == 64);
      const bool is_signed_type(_is_signed_type(overload.back()));
      const auto op(name_to_op.at(fnName));

      size_t address = PARG(0);
      // Verify the address is 4/8-byte aligned
      if ((address & ((is_64bit ? 8 : 4) - 1)) != 0) {
        workItem->m_context->logError(("Unaligned address on " + fnName).c_str());
      }

      uint64_t old;
      if (op == AtomicCmpXchg) {
        if (is_64bit) {
          old = memory->atomicCmpxchg<uint64_t>(address, UARG(1), UARG(2));
        } else {
          old = memory->atomicCmpxchg<uint32_t>(address, UARG(1), UARG(2));
=======
          old = memory->atomic<int64_t>(op, address, SARG(1));
>>>>>>> fa808051
        }
        else
        {
          old = memory->atomic<uint64_t>(op, address, UARG(1));
        }
      }
      else
      {
        if (is_signed_type)
        {
          old = memory->atomic<int32_t>(op, address, SARG(1));
        }
        else
        {
          old = memory->atomic<uint32_t>(op, address, UARG(1));
        }
      }
    }
    else
    {
      if (is_64bit)
      {
        old = memory->atomic<uint64_t>(op, address, UARG(1));
      }
      else
      {
        old = memory->atomic<uint32_t>(op, address, UARG(1));
      }
    }
    result.setUInt(old);
  }

  //////////////////////
  // Common Functions //
  //////////////////////

  template <typename T> T static _max_(T a, T b)
  {
    return a > b ? a : b;
  }
  template <typename T> T static _min_(T a, T b)
  {
    return a < b ? a : b;
  }
  template <typename T> T static _clamp_(T x, T min, T max)
  {
    return _min_(_max_(x, min), max);
  }

  static double _degrees_(double x)
  {
    return x * (180 / M_PI);
  }

  static double _radians_(double x)
  {
    return x * (M_PI / 180);
  }

  static double _sign_(double x)
  {
    if (std::isnan(x))
      return 0.0;
    if (x > 0.0)
      return 1.0;
    if (x == -0.0)
      return -0.0;
    if (x == 0.0)
      return 0.0;
    if (x < 0.0)
      return -1.0;
    return 0.0;
  }

  DEFINE_BUILTIN(clamp)
  {
    switch (getOverloadArgType(overload))
    {
    case 'f':
    case 'd':
      if (ARG(1)->getType()->isVectorTy())
      {
        f3arg(workItem, callInst, fnName, overload, result, _clamp_);
      }
      else
      {
        for (unsigned i = 0; i < result.num; i++)
        {
          double x = FARGV(0, i);
          double minval = FARG(1);
          double maxval = FARG(2);
          result.setFloat(_clamp_(x, minval, maxval), i);
        }
      }
      break;
    case 'h':
    case 't':
    case 'j':
    case 'm':
      u3arg(workItem, callInst, fnName, overload, result, _clamp_);
      break;
    case 'c':
    case 's':
    case 'i':
    case 'l':
      s3arg(workItem, callInst, fnName, overload, result, _clamp_);
      break;
    default:
      FATAL_ERROR("Unsupported argument type: %c",
                  getOverloadArgType(overload));
    }
  }

  DEFINE_BUILTIN(max)
  {
    switch (getOverloadArgType(overload))
    {
    case 'f':
    case 'd':
      if (ARG(1)->getType()->isVectorTy())
      {
        f2arg(workItem, callInst, fnName, overload, result, fmax);
      }
      else
      {
        for (unsigned i = 0; i < result.num; i++)
        {
          double x = FARGV(0, i);
          double y = FARG(1);
          result.setFloat(_max_(x, y), i);
        }
      }
      break;
    case 'h':
    case 't':
    case 'j':
    case 'm':
      u2arg(workItem, callInst, fnName, overload, result, _max_);
      break;
    case 'c':
    case 's':
    case 'i':
    case 'l':
      s2arg(workItem, callInst, fnName, overload, result, _max_);
      break;
    default:
      FATAL_ERROR("Unsupported argument type: %c",
                  getOverloadArgType(overload));
    }
  }

  DEFINE_BUILTIN(min)
  {
    switch (getOverloadArgType(overload))
    {
    case 'f':
    case 'd':
      if (ARG(1)->getType()->isVectorTy())
      {
        f2arg(workItem, callInst, fnName, overload, result, fmin);
      }
      else
      {
        for (unsigned i = 0; i < result.num; i++)
        {
          double x = FARGV(0, i);
          double y = FARG(1);
          result.setFloat(_min_(x, y), i);
        }
      }
      break;
    case 'h':
    case 't':
    case 'j':
    case 'm':
      u2arg(workItem, callInst, fnName, overload, result, _min_);
      break;
    case 'c':
    case 's':
    case 'i':
    case 'l':
      s2arg(workItem, callInst, fnName, overload, result, _min_);
      break;
    default:
      FATAL_ERROR("Unsupported argument type: %c",
                  getOverloadArgType(overload));
    }
  }

  DEFINE_BUILTIN(mix)
  {
    for (unsigned i = 0; i < result.num; i++)
    {
      double x = FARGV(0, i);
      double y = FARGV(1, i);
      double a = ARG(2)->getType()->isVectorTy() ? FARGV(2, i) : FARG(2);
      double r = x + (y - x) * a;
      result.setFloat(r, i);
    }
  }

  DEFINE_BUILTIN(smoothstep)
  {
    for (unsigned i = 0; i < result.num; i++)
    {
      double edge0 = ARG(0)->getType()->isVectorTy() ? FARGV(0, i) : FARG(0);
      double edge1 = ARG(1)->getType()->isVectorTy() ? FARGV(1, i) : FARG(1);
      double x = FARGV(2, i);
      double t = _clamp_<double>((x - edge0) / (edge1 - edge0), 0, 1);
      double r = t * t * (3 - 2 * t);
      result.setFloat(r, i);
    }
  }

  DEFINE_BUILTIN(step)
  {
    for (unsigned i = 0; i < result.num; i++)
    {
      double edge = ARG(0)->getType()->isVectorTy() ? FARGV(0, i) : FARG(0);
      double x = FARGV(1, i);
      double r = (x < edge) ? 0.0 : 1.0;
      result.setFloat(r, i);
    }
  }

  /////////////////////////
  // Geometric Functions //
  /////////////////////////

  DEFINE_BUILTIN(cross)
  {
    double u1 = FARGV(0, 0);
    double u2 = FARGV(0, 1);
    double u3 = FARGV(0, 2);
    double v1 = FARGV(1, 0);
    double v2 = FARGV(1, 1);
    double v3 = FARGV(1, 2);
    result.setFloat(u2 * v3 - u3 * v2, 0);
    result.setFloat(u3 * v1 - u1 * v3, 1);
    result.setFloat(u1 * v2 - u2 * v1, 2);
    result.setFloat(0, 3);
  }

  DEFINE_BUILTIN(dot)
  {
    unsigned num = 1;
    if (ARG(0)->getType()->isVectorTy())
    {
      num = ARG_VLEN(0);
    }

    double r = 0.f;
    for (unsigned i = 0; i < num; i++)
    {
      double a = FARGV(0, i);
      double b = FARGV(1, i);
      r += a * b;
    }
    result.setFloat(r);
  }

  static double geometric_length(double* values, unsigned num)
  {
    double lengthSq = 0.0;
    for (unsigned i = 0; i < num; i++)
    {
      lengthSq += values[i] * values[i];
    }

    // Check for overflow/underflow
    double rescale = 1.0;
    if (lengthSq == INFINITY)
    {
      rescale = ldexp(1.0, -512);
    }
    else if (lengthSq < num * DBL_MIN / DBL_EPSILON)
    {
      rescale = ldexp(1.0, 640);
    }

    if (rescale != 1.0)
    {
      // Re-do calculations with a rescaling multiplier
      lengthSq = 0.0;
      for (unsigned i = 0; i < num; i++)
      {
        double f = values[i] * rescale;
        lengthSq += f * f;
      }
    }

    return sqrt(lengthSq) * (1.0 / rescale);
  }

  DEFINE_BUILTIN(distance)
  {
    unsigned num = 1;
    if (ARG(0)->getType()->isVectorTy())
    {
      num = ARG_VLEN(0);
    }

    double values[4];
    for (unsigned i = 0; i < num; i++)
    {
      values[i] = FARGV(0, i) - FARGV(1, i);
    }
    result.setFloat(geometric_length(values, num));
  }

  DEFINE_BUILTIN(length)
  {
    unsigned num = 1;
    if (ARG(0)->getType()->isVectorTy())
    {
      num = ARG_VLEN(0);
    }

    double values[4];
    for (unsigned i = 0; i < num; i++)
    {
      values[i] = FARGV(0, i);
    }
    result.setFloat(geometric_length(values, num));
  }

  DEFINE_BUILTIN(normalize)
  {
    double values[4];
    double lengthSq = 0.0;
    for (unsigned i = 0; i < result.num; i++)
    {
      values[i] = FARGV(0, i);
      lengthSq += values[i] * values[i];
    }

    if (lengthSq == INFINITY)
    {
      // Re-do calculations with a rescaling multiplier
      lengthSq = 0.0;
      double rescale = ldexp(1.0, -512);
      for (unsigned i = 0; i < result.num; i++)
      {
        values[i] = values[i] * rescale;
        lengthSq += values[i] * values[i];
      }

      if (lengthSq == INFINITY)
      {
        // Infinities in input, set all other values to 0
        lengthSq = 0.0;
        for (unsigned i = 0; i < result.num; i++)
        {
          if (std::isinf(values[i]))
          {
            values[i] = copysign(1.0, FARGV(0, i));
            lengthSq += 1.0;
          }
          else
          {
            values[i] = copysign(0.0, FARGV(0, i));
          }
        }
      }
    }
    else if (lengthSq < result.num * DBL_MIN / DBL_EPSILON)
    {
      // Re-do calculations with a rescaling multiplier
      lengthSq = 0.0;
      double rescale = ldexp(1.0, 640);
      for (unsigned i = 0; i < result.num; i++)
      {
        values[i] = values[i] * rescale;
        lengthSq += values[i] * values[i];
      }

      if (lengthSq == 0.0)
      {
        // Zeros in input, copy vector unchanged
        for (unsigned i = 0; i < result.num; i++)
        {
          result.setFloat(FARGV(0, i), i);
        }
        return;
      }
    }

    double length = sqrt(lengthSq);
    for (unsigned i = 0; i < result.num; i++)
    {
      result.setFloat(values[i] / length, i);
    }
  }

  /////////////////////
  // Image Functions //
  /////////////////////

  static size_t getChannelSize(const cl_image_format& format)
  {
    switch (format.image_channel_data_type)
    {
    case CL_SNORM_INT8:
    case CL_UNORM_INT8:
    case CL_SIGNED_INT8:
    case CL_UNSIGNED_INT8:
      return 1;
    case CL_SNORM_INT16:
    case CL_UNORM_INT16:
    case CL_SIGNED_INT16:
    case CL_UNSIGNED_INT16:
    case CL_HALF_FLOAT:
      return 2;
    case CL_SIGNED_INT32:
    case CL_UNSIGNED_INT32:
    case CL_FLOAT:
      return 4;
    default:
      return 0;
    }
  }

  static size_t getNumChannels(const cl_image_format& format)
  {
    switch (format.image_channel_order)
    {
    case CL_R:
    case CL_Rx:
    case CL_A:
    case CL_INTENSITY:
    case CL_LUMINANCE:
      return 1;
    case CL_RG:
    case CL_RGx:
    case CL_RA:
      return 2;
    case CL_RGB:
    case CL_RGBx:
      return 3;
    case CL_RGBA:
    case CL_ARGB:
    case CL_BGRA:
      return 4;
    default:
      return 0;
    }
  }

  static bool hasZeroAlphaBorder(const cl_image_format& format)
  {
    switch (format.image_channel_order)
    {
    case CL_A:
    case CL_INTENSITY:
    case CL_Rx:
    case CL_RA:
    case CL_RGx:
    case CL_RGBx:
    case CL_ARGB:
    case CL_BGRA:
    case CL_RGBA:
      return true;
    default:
      return false;
    }
  }

  DEFINE_BUILTIN(get_image_array_size)
  {
    Image* image = *(Image**)(workItem->getValue(ARG(0)).data);
    result.setUInt(image->desc.image_array_size);
  }

  DEFINE_BUILTIN(get_image_channel_data_type)
  {
    Image* image = *(Image**)(workItem->getValue(ARG(0)).data);
    result.setSInt(image->format.image_channel_data_type);
  }

  DEFINE_BUILTIN(get_image_channel_order)
  {
    Image* image = *(Image**)(workItem->getValue(ARG(0)).data);
    result.setSInt(image->format.image_channel_order);
  }

  DEFINE_BUILTIN(get_image_dim)
  {
    Image* image = *(Image**)(workItem->getValue(ARG(0)).data);

    result.setSInt(image->desc.image_width, 0);
    result.setSInt(image->desc.image_height, 1);
    if (result.num > 2)
    {
      result.setSInt(image->desc.image_depth, 2);
      result.setSInt(0, 3);
    }
  }

  DEFINE_BUILTIN(get_image_depth)
  {
    Image* image = *(Image**)(workItem->getValue(ARG(0)).data);
    result.setSInt(image->desc.image_depth);
  }

  DEFINE_BUILTIN(get_image_height)
  {
    Image* image = *(Image**)(workItem->getValue(ARG(0)).data);
    result.setSInt(image->desc.image_height);
  }

  DEFINE_BUILTIN(get_image_width)
  {
    Image* image = *(Image**)(workItem->getValue(ARG(0)).data);
    result.setSInt(image->desc.image_width);
  }

  static inline float getCoordinate(const llvm::Value* value, int index,
                                    char type, WorkItem* workItem)
  {
    switch (type)
    {
    case 'i':
      return workItem->getOperand(value).getSInt(index);
    case 'f':
      return workItem->getOperand(value).getFloat(index);
    default:
      FATAL_ERROR("Unsupported coordinate type: '%c'", type);
    }
  }

  static inline int getNearestCoordinate(uint32_t sampler,
                                         float n, // Normalized
                                         float u, // Unormalized
                                         size_t size)
  {
    switch (sampler & CLK_ADDRESS_MASK)
    {
    case CLK_ADDRESS_NONE:
      return floor(u);
    case CLK_ADDRESS_CLAMP_TO_EDGE:
      return _clamp_<int>(floor(u), 0, size - 1);
    case CLK_ADDRESS_CLAMP:
      return _clamp_<int>(floor(u), -1, size);
    case CLK_ADDRESS_REPEAT:
      return (int)floorf((n - floorf(n)) * size) % size;
    case CLK_ADDRESS_MIRRORED_REPEAT:
      return _min_<int>((int)floorf(fabsf(n - 2.f * rintf(0.5f * n)) * size),
                        size - 1);
    default:
      FATAL_ERROR("Unsupported sampler addressing mode: %X",
                  sampler & CLK_ADDRESS_MASK);
    }
  }

  static inline float getAdjacentCoordinates(uint32_t sampler,
                                             float n, // Normalized
                                             float u, // Unnormalized
                                             size_t size, int* c0, int* c1)
  {
    switch (sampler & CLK_ADDRESS_MASK)
    {
    case CLK_ADDRESS_NONE:
      *c0 = floor(u);
      *c1 = floor(u) + 1;
      return u;
    case CLK_ADDRESS_CLAMP_TO_EDGE:
      *c0 = _clamp_<int>(floorf(u - 0.5f), 0, size - 1);
      *c1 = _clamp_<int>(floorf(u - 0.5f) + 1, 0, size - 1);
      return u;
    case CLK_ADDRESS_CLAMP:
      *c0 = _clamp_<int>((floorf(u - 0.5f)), -1, size);
      *c1 = _clamp_<int>((floorf(u - 0.5f)) + 1, -1, size);
      return u;
    case CLK_ADDRESS_REPEAT:
    {
      u = (n - floorf(n)) * size;
      *c0 = (int)floorf(u - 0.5f);
      *c1 = *c0 + 1;
      if (*c0 < 0)
        *c0 += size;
      if (*c1 >= size)
        *c1 -= size;
      return u;
    }
    case CLK_ADDRESS_MIRRORED_REPEAT:
    {
      u = fabsf(n - 2.0f * rintf(0.5f * n)) * size;
      *c0 = (int)floorf(u - 0.5f);
      *c1 = *c0 + 1;
      *c0 = _max_(*c0, 0);
      *c1 = _min_(*c1, (int)size - 1);
      return u;
    }
    default:
      FATAL_ERROR("Unsupported sampler addressing mode: %X",
                  sampler & CLK_ADDRESS_MASK);
    }
  }

  static inline int getInputChannel(const cl_image_format& format, int output,
                                    float* ret)
  {
    int input = output;
    switch (format.image_channel_order)
    {
    case CL_R:
    case CL_Rx:
      if (output == 1)
      {
        *ret = 0.f;
        return -1;
      }
    case CL_RG:
    case CL_RGx:
      if (output == 2)
      {
        *ret = 0.f;
        return -1;
      }
    case CL_RGB:
    case CL_RGBx:
      if (output == 3)
      {
        *ret = 1.f;
        return -1;
      }
      break;
    case CL_RGBA:
      break;
    case CL_BGRA:
      if (output == 0)
        input = 2;
      if (output == 2)
        input = 0;
      break;
    case CL_ARGB:
      if (output == 0)
        input = 1;
      if (output == 1)
        input = 2;
      if (output == 2)
        input = 3;
      if (output == 3)
        input = 0;
      break;
    case CL_A:
      if (output == 3)
        input = 0;
      else
      {
        *ret = 0.f;
        return -1;
      }
      break;
    case CL_RA:
      if (output == 3)
        input = 1;
      else if (output != 0)
      {
        *ret = 0.f;
        return -1;
      }
      break;
    case CL_INTENSITY:
      input = 0;
      break;
    case CL_LUMINANCE:
      if (output == 3)
      {
        *ret = 1.f;
        return -1;
      }
      input = 0;
      break;
    default:
      FATAL_ERROR("Unsupported image channel order: %X",
                  format.image_channel_order);
    }
    return input;
  }

  static inline float readNormalizedColor(const Image* image,
                                          WorkItem* workItem, int i, int j,
                                          int k, int layer, int c)
  {
    // Check for out-of-range coordinages
    if (i < 0 || i >= image->desc.image_width || j < 0 ||
        j >= image->desc.image_height || k < 0 || k >= image->desc.image_depth)
    {
      // Return border color
      if (c == 3 && !hasZeroAlphaBorder(image->format))
      {
        return 1.f;
      }
      return 0.f;
    }

    // Remap channels
    float ret = 0.f;
    int channel = getInputChannel(image->format, c, &ret);
    if (channel < 0)
    {
      return ret;
    }

    // Calculate pixel address
    size_t channelSize = getChannelSize(image->format);
    size_t numChannels = getNumChannels(image->format);
    size_t pixelSize = channelSize * numChannels;
    size_t address = image->address +
                     (i + (j + (k + layer * image->desc.image_depth) *
                                 image->desc.image_height) *
                            image->desc.image_width) *
                       pixelSize +
                     channel * channelSize;

    // Load channel data
    unsigned char* data = workItem->m_pool.alloc(channelSize);
    if (!workItem->getMemory(AddrSpaceGlobal)->load(data, address, channelSize))
    {
      return 0.f;
    }

    // Compute normalized color value
    float color;
    switch (image->format.image_channel_data_type)
    {
    case CL_SNORM_INT8:
      color = _clamp_(*(int8_t*)data / 127.f, -1.f, 1.f);
      break;
    case CL_UNORM_INT8:
      color = _clamp_(*(uint8_t*)data / 255.f, 0.f, 1.f);
      break;
    case CL_SNORM_INT16:
      color = _clamp_(*(int16_t*)data / 32767.f, -1.f, 1.f);
      break;
    case CL_UNORM_INT16:
      color = _clamp_(*(uint16_t*)data / 65535.f, 0.f, 1.f);
      break;
    case CL_FLOAT:
      color = *(float*)data;
      break;
    case CL_HALF_FLOAT:
      color = halfToFloat(*(uint16_t*)data);
      break;
    default:
      FATAL_ERROR("Unsupported image channel data type: %X",
                  image->format.image_channel_data_type);
    }

    return color;
  }

  static inline int32_t readSignedColor(const Image* image, WorkItem* workItem,
                                        int i, int j, int k, int layer, int c)
  {
    // Check for out-of-range coordinages
    if (i < 0 || i >= image->desc.image_width || j < 0 ||
        j >= image->desc.image_height || k < 0 || k >= image->desc.image_depth)
    {
      // Return border color
      if (c == 3 && !hasZeroAlphaBorder(image->format))
      {
        return 1.f;
      }
      return 0.f;
    }

    // Remap channels
    float ret = 0.f;
    int channel = getInputChannel(image->format, c, &ret);
    if (channel < 0)
    {
      return ret;
    }

    // Calculate pixel address
    size_t channelSize = getChannelSize(image->format);
    size_t numChannels = getNumChannels(image->format);
    size_t pixelSize = channelSize * numChannels;
    size_t address = image->address +
                     (i + (j + (k + layer * image->desc.image_depth) *
                                 image->desc.image_height) *
                            image->desc.image_width) *
                       pixelSize +
                     channel * channelSize;

    // Load channel data
    unsigned char* data = workItem->m_pool.alloc(channelSize);
    if (!workItem->getMemory(AddrSpaceGlobal)->load(data, address, channelSize))
    {
      return 0;
    }

    // Compute unnormalized color value
    int32_t color;
    switch (image->format.image_channel_data_type)
    {
    case CL_SIGNED_INT8:
      color = *(int8_t*)data;
      break;
    case CL_SIGNED_INT16:
      color = *(int16_t*)data;
      break;
    case CL_SIGNED_INT32:
      color = *(int32_t*)data;
      break;
    default:
      FATAL_ERROR("Unsupported image channel data type: %X",
                  image->format.image_channel_data_type);
    }

    return color;
  }

  static inline uint32_t readUnsignedColor(const Image* image,
                                           WorkItem* workItem, int i, int j,
                                           int k, int layer, int c)
  {
    // Check for out-of-range coordinages
    if (i < 0 || i >= image->desc.image_width || j < 0 ||
        j >= image->desc.image_height || k < 0 || k >= image->desc.image_depth)
    {
      // Return border color
      if (c == 3 && !hasZeroAlphaBorder(image->format))
      {
        return 1.f;
      }
      return 0.f;
    }

    // Remap channels
    float ret = 0.f;
    int channel = getInputChannel(image->format, c, &ret);
    if (channel < 0)
    {
      return ret;
    }

    // Calculate pixel address
    size_t channelSize = getChannelSize(image->format);
    size_t numChannels = getNumChannels(image->format);
    size_t pixelSize = channelSize * numChannels;
    size_t address = image->address +
                     (i + (j + (k + layer * image->desc.image_depth) *
                                 image->desc.image_height) *
                            image->desc.image_width) *
                       pixelSize +
                     channel * channelSize;

    // Load channel data
    unsigned char* data = workItem->m_pool.alloc(channelSize);
    if (!workItem->getMemory(AddrSpaceGlobal)->load(data, address, channelSize))
    {
      return 0;
    }

    // Load color value
    uint32_t color;
    switch (image->format.image_channel_data_type)
    {
    case CL_UNSIGNED_INT8:
      color = *(uint8_t*)data;
      break;
    case CL_UNSIGNED_INT16:
      color = *(uint16_t*)data;
      break;
    case CL_UNSIGNED_INT32:
      color = *(uint32_t*)data;
      break;
    default:
      FATAL_ERROR("Unsupported image channel data type: %X",
                  image->format.image_channel_data_type);
    }

    return color;
  }

  static inline float frac(float x)
  {
    return x - floorf(x);
  }

  static inline float interpolate(float v000, float v010, float v100,
                                  float v110, float v001, float v011,
                                  float v101, float v111, float a, float b,
                                  float c)
  {
    return (1 - a) * (1 - b) * (1 - c) * v000 + a * (1 - b) * (1 - c) * v100 +
           (1 - a) * b * (1 - c) * v010 + a * b * (1 - c) * v110 +
           (1 - a) * (1 - b) * c * v001 + a * (1 - b) * c * v101 +
           (1 - a) * b * c * v011 + a * b * c * v111;
  }

  DEFINE_BUILTIN(translate_sampler_initializer)
  {
    // A sampler initializer is just a pointer to its ConstantInt value
    result.setPointer((size_t)ARG(0));
  }

  DEFINE_BUILTIN(read_imagef)
  {
    const Image* image = *(Image**)(workItem->getValue(ARG(0)).data);

    uint32_t sampler = CLK_ADDRESS_NONE | CLK_FILTER_NEAREST;
    int coordIndex = 1;

    // Check for sampler version
    if (callInst->getNumArgOperands() > 2)
    {
      sampler = ((llvm::ConstantInt*)PARG(1))->getZExtValue();
      coordIndex = 2;
    }

    // Get coordinates
    float s = 0.f, t = 0.f, r = 0.f;
    char coordType = *overload.rbegin();
    s = getCoordinate(ARG(coordIndex), 0, coordType, workItem);
    if (ARG(coordIndex)->getType()->isVectorTy())
    {
      t = getCoordinate(ARG(coordIndex), 1, coordType, workItem);
      if (ARG_VLEN(coordIndex) > 2)
      {
        r = getCoordinate(ARG(coordIndex), 2, coordType, workItem);
      }
    }

    // Get unnormalized coordinates
    float u = 0.f, v = 0.f, w = 0.f;
    bool noormCoords = sampler & CLK_NORMALIZED_COORDS_TRUE;
    if (noormCoords)
    {
      u = s * image->desc.image_width;
      v = t * image->desc.image_height;
      w = r * image->desc.image_depth;
    }
    else
    {
      u = s;
      v = t;
      w = r;
    }

    // Get array layer index
    int layer = 0;
    if (image->desc.image_type == CL_MEM_OBJECT_IMAGE1D_ARRAY)
    {
      layer = _clamp_<int>(rintf(t), 0, image->desc.image_array_size - 1);
      v = t = 0.f;
    }
    else if (image->desc.image_type == CL_MEM_OBJECT_IMAGE2D_ARRAY)
    {
      layer = _clamp_<int>(rintf(r), 0, image->desc.image_array_size - 1);
      w = r = 0.f;
    }

    float values[4];
    if (sampler & CLK_FILTER_LINEAR)
    {
      // Get coordinates of adjacent pixels
      int i0 = 0, i1 = 0, j0 = 0, j1 = 0, k0 = 0, k1 = 0;
      u = getAdjacentCoordinates(sampler, s, u, image->desc.image_width, &i0,
                                 &i1);
      v = getAdjacentCoordinates(sampler, t, v, image->desc.image_height, &j0,
                                 &j1);
      w = getAdjacentCoordinates(sampler, r, w, image->desc.image_depth, &k0,
                                 &k1);

      // Make sure y and z coordinates are equal for 1 and 2D images
      if (image->desc.image_type == CL_MEM_OBJECT_IMAGE1D ||
          image->desc.image_type == CL_MEM_OBJECT_IMAGE1D_ARRAY)
      {
        j0 = j1;
        k0 = k1;
      }
      else if (image->desc.image_type == CL_MEM_OBJECT_IMAGE2D ||
               image->desc.image_type == CL_MEM_OBJECT_IMAGE2D_ARRAY)
      {
        k0 = k1;
      }

      // Perform linear interpolation
      float a = frac(u - 0.5f);
      float b = frac(v - 0.5f);
      float c = frac(w - 0.5f);
      for (int i = 0; i < 4; i++)
      {
        values[i] = interpolate(
          readNormalizedColor(image, workItem, i0, j0, k0, layer, i),
          readNormalizedColor(image, workItem, i0, j1, k0, layer, i),
          readNormalizedColor(image, workItem, i1, j0, k0, layer, i),
          readNormalizedColor(image, workItem, i1, j1, k0, layer, i),
          readNormalizedColor(image, workItem, i0, j0, k1, layer, i),
          readNormalizedColor(image, workItem, i0, j1, k1, layer, i),
          readNormalizedColor(image, workItem, i1, j0, k1, layer, i),
          readNormalizedColor(image, workItem, i1, j1, k1, layer, i), a, b, c);
      }
    }
    else
    {
      // Read values from nearest pixel
      int i = getNearestCoordinate(sampler, s, u, image->desc.image_width);
      int j = getNearestCoordinate(sampler, t, v, image->desc.image_height);
      int k = getNearestCoordinate(sampler, r, w, image->desc.image_depth);
      values[0] = readNormalizedColor(image, workItem, i, j, k, layer, 0);
      values[1] = readNormalizedColor(image, workItem, i, j, k, layer, 1);
      values[2] = readNormalizedColor(image, workItem, i, j, k, layer, 2);
      values[3] = readNormalizedColor(image, workItem, i, j, k, layer, 3);
    }

    // Store values in result
    for (int i = 0; i < 4; i++)
    {
      result.setFloat(values[i], i);
    }
  }

  DEFINE_BUILTIN(read_imagei)
  {
    const Image* image = *(Image**)(workItem->getValue(ARG(0)).data);

    uint32_t sampler = CLK_ADDRESS_NONE | CLK_FILTER_NEAREST;
    int coordIndex = 1;

    // Check for sampler version
    if (callInst->getNumArgOperands() > 2)
    {
      sampler = ((llvm::ConstantInt*)PARG(1))->getZExtValue();
      coordIndex = 2;
    }

    // Get coordinates
    float s = 0.f, t = 0.f, r = 0.f;
    char coordType = *overload.rbegin();
    s = getCoordinate(ARG(coordIndex), 0, coordType, workItem);
    if (ARG(coordIndex)->getType()->isVectorTy())
    {
      t = getCoordinate(ARG(coordIndex), 1, coordType, workItem);
      if (ARG_VLEN(coordIndex) > 2)
      {
        r = getCoordinate(ARG(coordIndex), 2, coordType, workItem);
      }
    }

    // Get unnormalized coordinates
    float u = 0.f, v = 0.f, w = 0.f;
    bool noormCoords = sampler & CLK_NORMALIZED_COORDS_TRUE;
    if (noormCoords)
    {
      u = s * image->desc.image_width;
      v = t * image->desc.image_height;
      w = r * image->desc.image_depth;
    }
    else
    {
      u = s;
      v = t;
      w = r;
    }

    // Get array layer index
    int layer = 0;
    if (image->desc.image_type == CL_MEM_OBJECT_IMAGE1D_ARRAY)
    {
      layer = _clamp_<int>(rintf(t), 0, image->desc.image_array_size - 1);
      v = t = 0.f;
    }
    else if (image->desc.image_type == CL_MEM_OBJECT_IMAGE2D_ARRAY)
    {
      layer = _clamp_<int>(rintf(r), 0, image->desc.image_array_size - 1);
      w = r = 0.f;
    }

    // Read values from nearest pixel
    int32_t values[4];
    int i = getNearestCoordinate(sampler, s, u, image->desc.image_width);
    int j = getNearestCoordinate(sampler, t, v, image->desc.image_height);
    int k = getNearestCoordinate(sampler, r, w, image->desc.image_depth);
    values[0] = readSignedColor(image, workItem, i, j, k, layer, 0);
    values[1] = readSignedColor(image, workItem, i, j, k, layer, 1);
    values[2] = readSignedColor(image, workItem, i, j, k, layer, 2);
    values[3] = readSignedColor(image, workItem, i, j, k, layer, 3);

    // Store values in result
    for (int i = 0; i < 4; i++)
    {
      result.setSInt(values[i], i);
    }
  }

  DEFINE_BUILTIN(read_imageui)
  {
    const Image* image = *(Image**)(workItem->getValue(ARG(0)).data);

    uint32_t sampler = CLK_ADDRESS_NONE | CLK_FILTER_NEAREST;
    int coordIndex = 1;

    // Check for sampler version
    if (callInst->getNumArgOperands() > 2)
    {
      sampler = ((llvm::ConstantInt*)PARG(1))->getZExtValue();
      coordIndex = 2;
    }

    // Get coordinates
    float s = 0.f, t = 0.f, r = 0.f;
    char coordType = *overload.rbegin();
    s = getCoordinate(ARG(coordIndex), 0, coordType, workItem);
    if (ARG(coordIndex)->getType()->isVectorTy())
    {
      t = getCoordinate(ARG(coordIndex), 1, coordType, workItem);
      if (ARG_VLEN(coordIndex) > 2)
      {
        r = getCoordinate(ARG(coordIndex), 2, coordType, workItem);
      }
    }

    // Get unnormalized coordinates
    float u = 0.f, v = 0.f, w = 0.f;
    bool noormCoords = sampler & CLK_NORMALIZED_COORDS_TRUE;
    if (noormCoords)
    {
      u = s * image->desc.image_width;
      v = t * image->desc.image_height;
      w = r * image->desc.image_depth;
    }
    else
    {
      u = s;
      v = t;
      w = r;
    }

    // Get array layer index
    int layer = 0;
    if (image->desc.image_type == CL_MEM_OBJECT_IMAGE1D_ARRAY)
    {
      layer = _clamp_<int>(rintf(t), 0, image->desc.image_array_size - 1);
      v = t = 0.f;
    }
    else if (image->desc.image_type == CL_MEM_OBJECT_IMAGE2D_ARRAY)
    {
      layer = _clamp_<int>(rintf(r), 0, image->desc.image_array_size - 1);
      w = r = 0.f;
    }

    // Read values from nearest pixel
    uint32_t values[4];
    int i = getNearestCoordinate(sampler, s, u, image->desc.image_width);
    int j = getNearestCoordinate(sampler, t, v, image->desc.image_height);
    int k = getNearestCoordinate(sampler, r, w, image->desc.image_depth);
    values[0] = readUnsignedColor(image, workItem, i, j, k, layer, 0);
    values[1] = readUnsignedColor(image, workItem, i, j, k, layer, 1);
    values[2] = readUnsignedColor(image, workItem, i, j, k, layer, 2);
    values[3] = readUnsignedColor(image, workItem, i, j, k, layer, 3);

    // Store values in result
    for (int i = 0; i < 4; i++)
    {
      result.setUInt(values[i], i);
    }
  }

  DEFINE_BUILTIN(write_imagef)
  {
    Image* image = *(Image**)(workItem->getValue(ARG(0)).data);

    // Get pixel coordinates
    int x, y = 0, z = 0;
    x = SARGV(1, 0);
    if (ARG(1)->getType()->isVectorTy())
    {
      y = SARGV(1, 1);
      if (ARG_VLEN(1) > 2)
      {
        z = SARGV(1, 2);
      }
    }

    // Get color data
    float values[4] = {
      (float)FARGV(2, 0),
      (float)FARGV(2, 1),
      (float)FARGV(2, 2),
      (float)FARGV(2, 3),
    };

    // Re-order color values
    switch (image->format.image_channel_order)
    {
    case CL_R:
    case CL_Rx:
    case CL_RG:
    case CL_RGx:
    case CL_RGB:
    case CL_RGBx:
    case CL_RGBA:
    case CL_INTENSITY:
    case CL_LUMINANCE:
      break;
    case CL_A:
      values[0] = values[3];
      break;
    case CL_RA:
      values[1] = values[3];
      break;
    case CL_ARGB:
      swap(values[2], values[3]);
      swap(values[1], values[2]);
      swap(values[0], values[1]);
      break;
    case CL_BGRA:
      swap(values[0], values[2]);
      break;
    default:
      FATAL_ERROR("Unsupported image channel order: %X",
                  image->format.image_channel_order);
    }

    size_t channelSize = getChannelSize(image->format);
    size_t numChannels = getNumChannels(image->format);
    size_t pixelSize = channelSize * numChannels;
    size_t pixelAddress =
      image->address +
      (x + (y + z * image->desc.image_height) * image->desc.image_width) *
        pixelSize;

    // Generate channel values
    Memory* memory = workItem->getMemory(AddrSpaceGlobal);
    unsigned char* data = workItem->m_pool.alloc(channelSize * numChannels);
    for (unsigned i = 0; i < numChannels; i++)
    {
      switch (image->format.image_channel_data_type)
      {
      case CL_SNORM_INT8:
        ((int8_t*)data)[i] = rint(_clamp_(values[i] * 127.f, -128.f, 127.f));
        break;
      case CL_UNORM_INT8:
        data[i] = rint(_clamp_(values[i] * 255.f, 0.f, 255.f));
        break;
      case CL_SNORM_INT16:
        ((int16_t*)data)[i] =
          rint(_clamp_(values[i] * 32767.f, -32768.f, 32767.f));
        break;
      case CL_UNORM_INT16:
        ((uint16_t*)data)[i] = rint(_clamp_(values[i] * 65535.f, 0.f, 65535.f));
        break;
      case CL_FLOAT:
        ((float*)data)[i] = values[i];
        break;
      case CL_HALF_FLOAT:
        ((uint16_t*)data)[i] = floatToHalf(values[i]);
        break;
      default:
        FATAL_ERROR("Unsupported image channel data type: %X",
                    image->format.image_channel_data_type);
      }
    }

    // Write pixel data
    memory->store(data, pixelAddress, channelSize * numChannels);
  }

  DEFINE_BUILTIN(write_imagei)
  {
    Image* image = *(Image**)(workItem->getValue(ARG(0)).data);

    // Get pixel coordinates
    int x, y = 0, z = 0;
    x = SARGV(1, 0);
    if (ARG(1)->getType()->isVectorTy())
    {
      y = SARGV(1, 1);
      if (ARG_VLEN(1) > 2)
      {
        z = SARGV(1, 2);
      }
    }

    // Get color data
    int32_t values[4] = {
      (int32_t)SARGV(2, 0),
      (int32_t)SARGV(2, 1),
      (int32_t)SARGV(2, 2),
      (int32_t)SARGV(2, 3),
    };

    // Re-order color values
    switch (image->format.image_channel_order)
    {
    case CL_R:
    case CL_Rx:
    case CL_RG:
    case CL_RGx:
    case CL_RGB:
    case CL_RGBx:
    case CL_RGBA:
    case CL_INTENSITY:
    case CL_LUMINANCE:
      break;
    case CL_A:
      values[0] = values[3];
      break;
    case CL_RA:
      values[1] = values[3];
      break;
    case CL_ARGB:
      swap(values[2], values[3]);
      swap(values[1], values[2]);
      swap(values[0], values[1]);
      break;
    case CL_BGRA:
      swap(values[0], values[2]);
      break;
    default:
      FATAL_ERROR("Unsupported image channel order: %X",
                  image->format.image_channel_order);
    }

    size_t channelSize = getChannelSize(image->format);
    size_t numChannels = getNumChannels(image->format);
    size_t pixelSize = channelSize * numChannels;
    size_t pixelAddress =
      image->address +
      (x + (y + z * image->desc.image_height) * image->desc.image_width) *
        pixelSize;

    // Generate channel values
    Memory* memory = workItem->getMemory(AddrSpaceGlobal);
    unsigned char* data = workItem->m_pool.alloc(channelSize * numChannels);
    for (unsigned i = 0; i < numChannels; i++)
    {
      switch (image->format.image_channel_data_type)
      {
      case CL_SIGNED_INT8:
        ((int8_t*)data)[i] = _clamp_(values[i], -128, 127);
        break;
      case CL_SIGNED_INT16:
        ((int16_t*)data)[i] = _clamp_(values[i], -32768, 32767);
        break;
      case CL_SIGNED_INT32:
        ((int32_t*)data)[i] = values[i];
        break;
      default:
        FATAL_ERROR("Unsupported image channel data type: %X",
                    image->format.image_channel_data_type);
      }
    }

    // Write pixel data
    memory->store(data, pixelAddress, channelSize * numChannels);
  }

  DEFINE_BUILTIN(write_imageui)
  {
    Image* image = *(Image**)(workItem->getValue(ARG(0)).data);

    // Get pixel coordinates
    int x, y = 0, z = 0;
    x = SARGV(1, 0);
    if (ARG(1)->getType()->isVectorTy())
    {
      y = SARGV(1, 1);
      if (ARG_VLEN(1) > 2)
      {
        z = SARGV(1, 2);
      }
    }

    // Get color data
    uint32_t values[4] = {
      (uint32_t)SARGV(2, 0),
      (uint32_t)SARGV(2, 1),
      (uint32_t)SARGV(2, 2),
      (uint32_t)SARGV(2, 3),
    };

    // Re-order color values
    switch (image->format.image_channel_order)
    {
    case CL_R:
    case CL_Rx:
    case CL_RG:
    case CL_RGx:
    case CL_RGB:
    case CL_RGBx:
    case CL_RGBA:
    case CL_INTENSITY:
    case CL_LUMINANCE:
      break;
    case CL_A:
      values[0] = values[3];
      break;
    case CL_RA:
      values[1] = values[3];
      break;
    case CL_ARGB:
      swap(values[2], values[3]);
      swap(values[1], values[2]);
      swap(values[0], values[1]);
      break;
    case CL_BGRA:
      swap(values[0], values[2]);
      break;
    default:
      FATAL_ERROR("Unsupported image channel order: %X",
                  image->format.image_channel_order);
    }

    size_t channelSize = getChannelSize(image->format);
    size_t numChannels = getNumChannels(image->format);
    size_t pixelSize = channelSize * numChannels;
    size_t pixelAddress =
      image->address +
      (x + (y + z * image->desc.image_height) * image->desc.image_width) *
        pixelSize;

    // Generate channel values
    Memory* memory = workItem->getMemory(AddrSpaceGlobal);
    unsigned char* data = workItem->m_pool.alloc(channelSize * numChannels);
    for (unsigned i = 0; i < numChannels; i++)
    {
      switch (image->format.image_channel_data_type)
      {
      case CL_UNSIGNED_INT8:
        ((uint8_t*)data)[i] = _min_<uint32_t>(values[i], UINT8_MAX);
        break;
      case CL_UNSIGNED_INT16:
        ((uint16_t*)data)[i] = _min_<uint32_t>(values[i], UINT16_MAX);
        break;
      case CL_UNSIGNED_INT32:
        ((uint32_t*)data)[i] = values[i];
        break;
      default:
        FATAL_ERROR("Unsupported image channel data type: %X",
                    image->format.image_channel_data_type);
      }
    }

    // Write pixel data
    memory->store(data, pixelAddress, channelSize * numChannels);
  }

  ///////////////////////
  // Integer Functions //
  ///////////////////////

  DEFINE_BUILTIN(abs_builtin)
  {
    for (unsigned i = 0; i < result.num; i++)
    {
      switch (getOverloadArgType(overload))
      {
      case 'h':
      case 't':
      case 'j':
      case 'm':
        result.setUInt(UARGV(0, i), i);
        break;
      case 'c':
      case 's':
      case 'i':
      case 'l':
        result.setSInt(abs(SARGV(0, i)), i);
        break;
      default:
        FATAL_ERROR("Unsupported argument type: %c",
                    getOverloadArgType(overload));
      }
    }
  }

  DEFINE_BUILTIN(abs_diff)
  {
    for (unsigned i = 0; i < result.num; i++)
    {
      switch (getOverloadArgType(overload))
      {
      case 'h':
      case 't':
      case 'j':
      case 'm':
      {
        uint64_t a = UARGV(0, i);
        uint64_t b = UARGV(1, i);
        result.setUInt(_max_(a, b) - _min_(a, b), i);
        break;
      }
      case 'c':
      case 's':
      case 'i':
      case 'l':
      {
        int64_t a = SARGV(0, i);
        int64_t b = SARGV(1, i);
        result.setSInt(_max_(a, b) - _min_(a, b), i);
        break;
      }
      default:
        FATAL_ERROR("Unsupported argument type: %c",
                    getOverloadArgType(overload));
      }
    }
  }

  DEFINE_BUILTIN(add_sat)
  {
    for (unsigned i = 0; i < result.num; i++)
    {
      uint64_t uresult = UARGV(0, i) + UARGV(1, i);
      int64_t sresult = SARGV(0, i) + SARGV(1, i);
      switch (getOverloadArgType(overload))
      {
      case 'h':
        uresult = _min_<uint64_t>(uresult, UINT8_MAX);
        result.setUInt(uresult, i);
        break;
      case 't':
        uresult = _min_<uint64_t>(uresult, UINT16_MAX);
        result.setUInt(uresult, i);
        break;
      case 'j':
        uresult = _min_<uint64_t>(uresult, UINT32_MAX);
        result.setUInt(uresult, i);
        break;
      case 'm':
        uresult = (UARGV(1, i) > uresult) ? UINT64_MAX : uresult;
        result.setUInt(uresult, i);
        break;
      case 'c':
        sresult = _clamp_<int64_t>(sresult, INT8_MIN, INT8_MAX);
        result.setSInt(sresult, i);
        break;
      case 's':
        sresult = _clamp_<int64_t>(sresult, INT16_MIN, INT16_MAX);
        result.setSInt(sresult, i);
        break;
      case 'i':
        sresult = _clamp_<int64_t>(sresult, INT32_MIN, INT32_MAX);
        result.setSInt(sresult, i);
        break;
      case 'l':
        if ((SARGV(0, i) > 0) == (SARGV(1, i) > 0) &&
            (SARGV(0, i) > 0) != (sresult > 0))
        {
          sresult = (SARGV(0, i) > 0) ? INT64_MAX : INT64_MIN;
        }
        result.setSInt(sresult, i);
        break;
      default:
        FATAL_ERROR("Unsupported argument type: %c",
                    getOverloadArgType(overload));
      }
    }
  }

  DEFINE_BUILTIN(clz)
  {
    for (unsigned i = 0; i < result.num; i++)
    {
      uint64_t x = UARGV(0, i);
      int nz = 0;
      while (x)
      {
        x >>= 1;
        nz++;
      }

      uint64_t r = ((result.size << 3) - nz);
      result.setUInt(r, i);
    }
  }

  DEFINE_BUILTIN(hadd)
  {
    for (unsigned i = 0; i < result.num; i++)
    {
      switch (getOverloadArgType(overload))
      {
      case 'h':
      case 't':
      case 'j':
      case 'm':
      {
        uint64_t a = UARGV(0, i);
        uint64_t b = UARGV(1, i);
        uint64_t c = (a & b) & 1;
        result.setUInt((a >> 1) + (b >> 1) + c, i);
        break;
      }
      case 'c':
      case 's':
      case 'i':
      case 'l':
      {
        int64_t a = SARGV(0, i);
        int64_t b = SARGV(1, i);
        int64_t c = (a & b) & 1;
        result.setSInt((a >> 1) + (b >> 1) + c, i);
        break;
      }
      default:
        FATAL_ERROR("Unsupported argument type: %c",
                    getOverloadArgType(overload));
      }
    }
  }

  static uint64_t _mad_(uint64_t a, uint64_t b, uint64_t c)
  {
    return a * b + c;
  }

  static uint64_t _umul_hi_(uint64_t x, uint64_t y, uint64_t bits)
  {
    if (bits == 64)
    {
      uint64_t xl = x & UINT32_MAX;
      uint64_t xh = x >> 32;
      uint64_t yl = y & UINT32_MAX;
      uint64_t yh = y >> 32;

      uint64_t xlyl = xl * yl;
      uint64_t xlyh = xl * yh;
      uint64_t xhyl = xh * yl;
      uint64_t xhyh = xh * yh;

      uint64_t a = xhyl + ((xlyl) >> 32);
      uint64_t al = a & UINT32_MAX;
      uint64_t ah = a >> 32;
      uint64_t b = ((al + xlyh) >> 32) + ah;

      return xhyh + b;
    }
    else
    {
      return (x * y) >> bits;
    }
  }

  static int64_t _smul_hi_(int64_t x, int64_t y, int64_t bits)
  {
    if (bits == 64)
    {
      int64_t xl = x & UINT32_MAX;
      int64_t xh = x >> 32;
      int64_t yl = y & UINT32_MAX;
      int64_t yh = y >> 32;

      int64_t xlyl = xl * yl;
      int64_t xlyh = xl * yh;
      int64_t xhyl = xh * yl;
      int64_t xhyh = xh * yh;

      int64_t a = xhyl + ((xlyl >> 32) & UINT32_MAX);
      int64_t al = a & UINT32_MAX;
      int64_t ah = a >> 32;
      int64_t b = ((al + xlyh) >> 32) + ah;

      return xhyh + b;
    }
    else
    {
      return (x * y) >> bits;
    }
  }

  DEFINE_BUILTIN(mad_hi)
  {
    for (unsigned i = 0; i < result.num; i++)
    {
      switch (getOverloadArgType(overload))
      {
      case 'h':
      case 't':
      case 'j':
      case 'm':
      {
        uint64_t r =
          _umul_hi_(UARGV(0, i), UARGV(1, i), result.size << 3) + UARGV(2, i);
        result.setUInt(r, i);
        break;
      }
      case 'c':
      case 's':
      case 'i':
      case 'l':
      {
        int64_t r =
          _smul_hi_(SARGV(0, i), SARGV(1, i), result.size << 3) + SARGV(2, i);
        result.setSInt(r, i);
        break;
      }
      default:
        FATAL_ERROR("Unsupported argument type: %c",
                    getOverloadArgType(overload));
      }
    }
  }

  DEFINE_BUILTIN(mad_sat)
  {
    for (unsigned i = 0; i < result.num; i++)
    {
      uint64_t uresult = UARGV(0, i) * UARGV(1, i) + UARGV(2, i);
      int64_t sresult = SARGV(0, i) * SARGV(1, i) + SARGV(2, i);
      switch (getOverloadArgType(overload))
      {
      case 'h':
        uresult = _min_<uint64_t>(uresult, UINT8_MAX);
        result.setUInt(uresult, i);
        break;
      case 't':
        uresult = _min_<uint64_t>(uresult, UINT16_MAX);
        result.setUInt(uresult, i);
        break;
      case 'j':
        uresult = _min_<uint64_t>(uresult, UINT32_MAX);
        result.setUInt(uresult, i);
        break;
      case 'm':
      {
        uint64_t hi = _umul_hi_(UARGV(0, i), UARGV(1, i), 64);
        if (hi || UARGV(2, i) > uresult)
        {
          uresult = UINT64_MAX;
        }
        result.setUInt(uresult, i);
        break;
      }
      case 'c':
        sresult = _clamp_<int64_t>(sresult, INT8_MIN, INT8_MAX);
        result.setSInt(sresult, i);
        break;
      case 's':
        sresult = _clamp_<int64_t>(sresult, INT16_MIN, INT16_MAX);
        result.setSInt(sresult, i);
        break;
      case 'i':
        sresult = _clamp_<int64_t>(sresult, INT32_MIN, INT32_MAX);
        result.setSInt(sresult, i);
        break;
      case 'l':
        // Check for overflow in multiplication
        if (_smul_hi_(SARGV(0, i), SARGV(1, i), 64))
        {
          sresult =
            (SARGV(0, i) > 0) ^ (SARGV(1, i) > 0) ? INT64_MIN : INT64_MAX;
        }
        else
        {
          // Check for overflow in addition
          int64_t m = SARGV(0, i) * SARGV(1, i);
          if ((m > 0) == (SARGV(2, i) > 0) && (m > 0) != (sresult > 0))
          {
            sresult = (m > 0) ? INT64_MAX : INT64_MIN;
          }
        }
        result.setSInt(sresult, i);
        break;
      default:
        FATAL_ERROR("Unsupported argument type: %c",
                    getOverloadArgType(overload));
      }
    }
  }

  static uint64_t _mul_(uint64_t a, uint64_t b)
  {
    return a * b;
  }

  DEFINE_BUILTIN(mul_hi)
  {
    for (unsigned i = 0; i < result.num; i++)
    {
      switch (getOverloadArgType(overload))
      {
      case 'h':
      case 't':
      case 'j':
      case 'm':
      {
        uint64_t r = _umul_hi_(UARGV(0, i), UARGV(1, i), result.size << 3);
        result.setUInt(r, i);
        break;
      }
      case 'c':
      case 's':
      case 'i':
      case 'l':
      {
        int64_t r = _smul_hi_(SARGV(0, i), SARGV(1, i), result.size << 3);
        result.setSInt(r, i);
        break;
      }
      default:
        FATAL_ERROR("Unsupported argument type: %c",
                    getOverloadArgType(overload));
      }
    }
  }

  static uint64_t _popcount_(uint64_t x)
  {
    int i = 0;
    while (x)
    {
      i += (x & 0x1);
      x >>= 1;
    }
    return i;
  }

  DEFINE_BUILTIN(rhadd)
  {
    for (unsigned i = 0; i < result.num; i++)
    {
      switch (getOverloadArgType(overload))
      {
      case 'h':
      case 't':
      case 'j':
      case 'm':
      {
        uint64_t a = UARGV(0, i);
        uint64_t b = UARGV(1, i);
        uint64_t c = (a | b) & 1;
        result.setUInt((a >> 1) + (b >> 1) + c, i);
        break;
      }
      case 'c':
      case 's':
      case 'i':
      case 'l':
      {
        int64_t a = SARGV(0, i);
        int64_t b = SARGV(1, i);
        int64_t c = (a | b) & 1;
        result.setSInt((a >> 1) + (b >> 1) + c, i);
        break;
      }
      default:
        FATAL_ERROR("Unsupported argument type: %c",
                    getOverloadArgType(overload));
      }
    }
  }

  DEFINE_BUILTIN(rotate)
  {
    for (unsigned i = 0; i < result.num; i++)
    {
      uint64_t width = (result.size << 3);
      uint64_t v = UARGV(0, i);
      uint64_t ls = UARGV(1, i) % width;
      uint64_t rs = width - ls;
      result.setUInt((v << ls) | (v >> rs), i);
    }
  }

  DEFINE_BUILTIN(sub_sat)
  {
    for (unsigned i = 0; i < result.num; i++)
    {
      uint64_t uresult = UARGV(0, i) - UARGV(1, i);
      int64_t sresult = SARGV(0, i) - SARGV(1, i);
      switch (getOverloadArgType(overload))
      {
      case 'h':
        uresult = uresult > UINT8_MAX ? 0 : uresult;
        result.setUInt(uresult, i);
        break;
      case 't':
        uresult = uresult > UINT16_MAX ? 0 : uresult;
        result.setUInt(uresult, i);
        break;
      case 'j':
        uresult = uresult > UINT32_MAX ? 0 : uresult;
        result.setUInt(uresult, i);
        break;
      case 'm':
        uresult = (UARGV(1, i) > UARGV(0, i)) ? 0 : uresult;
        result.setUInt(uresult, i);
        break;
      case 'c':
        sresult = _clamp_<int64_t>(sresult, INT8_MIN, INT8_MAX);
        result.setSInt(sresult, i);
        break;
      case 's':
        sresult = _clamp_<int64_t>(sresult, INT16_MIN, INT16_MAX);
        result.setSInt(sresult, i);
        break;
      case 'i':
        sresult = _clamp_<int64_t>(sresult, INT32_MIN, INT32_MAX);
        result.setSInt(sresult, i);
        break;
      case 'l':
        if ((SARGV(0, i) > 0) != (SARGV(1, i) > 0) &&
            (SARGV(0, i) > 0) != (sresult > 0))
        {
          sresult = (SARGV(0, i) > 0) ? INT64_MAX : INT64_MIN;
        }
        result.setSInt(sresult, i);
        break;
      default:
        FATAL_ERROR("Unsupported argument type: %c",
                    getOverloadArgType(overload));
      }
    }
  }

  DEFINE_BUILTIN(upsample)
  {
    for (unsigned i = 0; i < result.num; i++)
    {
      uint64_t r = (UARGV(0, i) << (result.size << 2)) | UARGV(1, i);
      result.setUInt(r, i);
    }
  }

  ////////////////////
  // Math Functions //
  ////////////////////

  static double _acospi_(double x)
  {
    return (acos(x) / M_PI);
  }
  static double _asinpi_(double x)
  {
    return (asin(x) / M_PI);
  }
  static double _atanpi_(double x)
  {
    return (atan(x) / M_PI);
  }
  static double _atan2pi_(double x, double y)
  {
    return (atan2(x, y) / M_PI);
  }
  static double _cospi_(double x)
  {
    return (cos(x * M_PI));
  }
  static double _exp10_(double x)
  {
    return pow(10, x);
  }
  static double _fdivide_(double x, double y)
  {
    return x / y;
  }
  static double _frecip_(double x)
  {
    return 1.0 / x;
  }
  static double _rsqrt_(double x)
  {
    return 1.0 / sqrt(x);
  }
  static double _sinpi_(double x)
  {
    return (sin(x * M_PI));
  }
  static double _tanpi_(double x)
  {
    return (tan(x * M_PI));
  }

  DEFINE_BUILTIN(fma_builtin)
  {
    for (unsigned i = 0; i < result.num; i++)
    {
      if (result.size == 4)
        result.setFloat(fmaf(FARGV(0, i), FARGV(1, i), FARGV(2, i)), i);
      else
        result.setFloat(fma(FARGV(0, i), FARGV(1, i), FARGV(2, i)), i);
    }
  }

  DEFINE_BUILTIN(fmax_builtin)
  {
    TypedValue a = workItem->getOperand(ARG(0));
    TypedValue b = workItem->getOperand(ARG(1));
    for (unsigned i = 0; i < result.num; i++)
    {
      double _b = b.num > 1 ? b.getFloat(i) : b.getFloat();
      if (result.size == 4)
        result.setFloat(fmaxf(a.getFloat(i), _b), i);
      else
        result.setFloat(fmax(a.getFloat(i), _b), i);
    }
  }

  DEFINE_BUILTIN(fmin_builtin)
  {
    TypedValue a = workItem->getOperand(ARG(0));
    TypedValue b = workItem->getOperand(ARG(1));
    for (unsigned i = 0; i < result.num; i++)
    {
      double _b = b.num > 1 ? b.getFloat(i) : b.getFloat();
      if (result.size == 4)
        result.setFloat(fminf(a.getFloat(i), _b), i);
      else
        result.setFloat(fmin(a.getFloat(i), _b), i);
    }
  }

  static double _maxmag_(double x, double y)
  {
    double _x = fabs(x);
    double _y = fabs(y);
    if (_x > _y)
    {
      return x;
    }
    else if (_y > _x)
    {
      return y;
    }
    else
    {
      return fmax(x, y);
    }
  }

  static double _minmag_(double x, double y)
  {
    double _x = fabs(x);
    double _y = fabs(y);
    if (_x < _y)
    {
      return x;
    }
    else if (_y < _x)
    {
      return y;
    }
    else
    {
      return fmin(x, y);
    }
  }

  DEFINE_BUILTIN(fract)
  {
    Memory* memory =
      workItem->getMemory(ARG(1)->getType()->getPointerAddressSpace());

    size_t iptr = PARG(1);
    for (unsigned i = 0; i < result.num; i++)
    {
      double x = FARGV(0, i);
      double fl, r;
      if (std::isnan(x))
      {
        r = nan("");
        fl = nan("");
      }
      else
      {
        if (result.size == 4)
        {
          fl = floorf(x);
          r = fmin(x - fl, nextafterf(1, 0));
        }
        else
        {
          fl = floor(x);
          r = fmin(x - fl, nextafter(1, 0));
        }
      }

      size_t offset = i * result.size;
      result.setFloat(fl, i);
      memory->store(result.data + offset, iptr + offset, result.size);
      result.setFloat(r, i);
    }
  }

  DEFINE_BUILTIN(frexp_builtin)
  {
    Memory* memory =
      workItem->getMemory(ARG(1)->getType()->getPointerAddressSpace());

    size_t iptr = PARG(1);
    for (unsigned i = 0; i < result.num; i++)
    {
      int32_t e;
      double r = frexp(FARGV(0, i), &e);
      memory->store((const unsigned char*)&e, iptr + i * 4, 4);
      result.setFloat(r, i);
    }
  }

  DEFINE_BUILTIN(ilogb_builtin)
  {
    for (unsigned i = 0; i < result.num; i++)
    {
      double x = FARGV(0, i);
      if (std::isnan(x))
        result.setSInt(INT_MAX, i);
      else
        result.setSInt(ilogb(x), i);
    }
  }

  DEFINE_BUILTIN(ldexp_builtin)
  {
    for (unsigned i = 0; i < result.num; i++)
    {
      result.setFloat(ldexp(FARGV(0, i), SARGV(1, i)), i);
    }
  }

  DEFINE_BUILTIN(lgamma_r)
  {
    Memory* memory =
      workItem->getMemory(ARG(1)->getType()->getPointerAddressSpace());

    size_t signp = PARG(1);
    for (unsigned i = 0; i < result.num; i++)
    {
      double r = lgamma(FARGV(0, i));
      int32_t s = (tgamma(FARGV(0, i)) < 0 ? -1 : 1);
      memory->store((const unsigned char*)&s, signp + i * 4, 4);
      result.setFloat(r, i);
    }
  }

  DEFINE_BUILTIN(modf_builtin)
  {
    Memory* memory =
      workItem->getMemory(ARG(1)->getType()->getPointerAddressSpace());

    size_t iptr = PARG(1);
    for (unsigned i = 0; i < result.num; i++)
    {
      double x = FARGV(0, i);
      double integral = trunc(x);
      double fractional = copysign(std::isinf(x) ? 0.0 : x - integral, x);

      size_t offset = i * result.size;
      result.setFloat(integral, i);
      memory->store(result.data + offset, iptr + offset, result.size);
      result.setFloat(fractional, i);
    }
  }

  DEFINE_BUILTIN(nan_builtin)
  {
    for (unsigned i = 0; i < result.num; i++)
    {
      result.setFloat(nan(""), i);
    }
  }

  DEFINE_BUILTIN(nextafter_builtin)
  {
    for (unsigned i = 0; i < result.num; i++)
    {
      if (result.size == 4)
        result.setFloat(nextafterf(FARGV(0, i), FARGV(1, i)), i);
      else
        result.setFloat(nextafter(FARGV(0, i), FARGV(1, i)), i);
    }
  }

  DEFINE_BUILTIN(pown)
  {
    for (unsigned i = 0; i < result.num; i++)
    {
      double x = FARGV(0, i);
      int32_t y = SARGV(1, i);
      result.setFloat(pow(x, y), i);
    }
  }

  DEFINE_BUILTIN(powr)
  {
    for (unsigned i = 0; i < result.num; i++)
    {
      double x = FARGV(0, i);
      double y = FARGV(1, i);

      double r;
      if (x < 0.0)
      {
        r = nan("");
      }
      else if (std::isnan(x) || std::isnan(y))
      {
        r = nan("");
      }
      else if (x == 1.0)
      {
        if (std::isinf(y))
          r = nan("");
        else
          r = 1.0;
      }
      else if (y == 0.0)
      {
        if (x == 0.0 || x == INFINITY)
          r = nan("");
        else
          r = 1.0;
      }
      else if (x == 0.0)
      {
        if (y < 0.0)
          r = INFINITY;
        else
          r = 0.0;
      }
      else if (x == INFINITY)
      {
        if (y < 0.0)
          r = 0.0;
        else
          r = INFINITY;
      }
      else
      {
        r = pow(x, y);
      }

      result.setFloat(r, i);
    }
  }

  DEFINE_BUILTIN(remquo_builtin)
  {
    Memory* memory =
      workItem->getMemory(ARG(2)->getType()->getPointerAddressSpace());

    size_t quop = PARG(2);
    for (unsigned i = 0; i < result.num; i++)
    {
      double x = FARGV(0, i);
      double y = FARGV(1, i);

      int32_t quo;
      double rem = remquo(x, y, &quo);
      memory->store((const unsigned char*)&quo, quop + i * 4, 4);
      result.setFloat(rem, i);
    }
  }

  DEFINE_BUILTIN(rootn)
  {
    for (unsigned i = 0; i < result.num; i++)
    {
      long double x = FARGV(0, i);
      int n = SARGV(1, i);

      long double r;
      if (n == 0)
      {
        r = nan("");
      }
      else if (x == 0)
      {
        if (n < 0)
        {
          if (n & 1)
            r = copysign(INFINITY, x);
          else
            r = INFINITY;
        }
        else
        {
          if (n & 1)
            r = x;
          else
            r = 0.0;
        }
      }
      else if (x < 0 && !(n & 1))
      {
        r = nan("");
      }
      else
      {
        r = pow(fabs(x), 1.0L / n);
        if (x < 0 && n & 1)
          r = -r;
      }

      result.setFloat(r, i);
    }
  }

  DEFINE_BUILTIN(sincos)
  {
    Memory* memory =
      workItem->getMemory(ARG(1)->getType()->getPointerAddressSpace());

    size_t cv = PARG(1);
    for (unsigned i = 0; i < result.num; i++)
    {
      double x = FARGV(0, i);
      size_t offset = i * result.size;
      result.setFloat(cos(x), i);
      memory->store(result.data + offset, cv + offset, result.size);
      result.setFloat(sin(x), i);
    }
  }

  ////////////////////////////
  // Misc. Vector Functions //
  ////////////////////////////

  DEFINE_BUILTIN(shuffle_builtin)
  {
    for (unsigned i = 0; i < result.num; i++)
    {
      result.setUInt(UARGV(0, UARGV(1, i) % ARG_VLEN(0)), i);
    }
  }

  DEFINE_BUILTIN(shuffle2_builtin)
  {
    for (unsigned i = 0; i < result.num; i++)
    {
      uint64_t m = 1;
      if (ARG(0)->getType()->isVectorTy())
      {
        m = ARG_VLEN(0);
      }

      uint64_t src = 0;
      uint64_t index = UARGV(2, i) % (2 * m);
      if (index >= m)
      {
        index -= m;
        src = 1;
      }
      result.setUInt(UARGV(src, index), i);
    }
  }

  //////////////////////////
  // Relational Functions //
  //////////////////////////

  static int64_t _iseq_(double x, double y)
  {
    return x == y;
  }
  static int64_t _isneq_(double x, double y)
  {
    return x != y;
  }
  static int64_t _isgt_(double x, double y)
  {
    return isgreater(x, y);
  }
  static int64_t _isge_(double x, double y)
  {
    return isgreaterequal(x, y);
  }
  static int64_t _islt_(double x, double y)
  {
    return isless(x, y);
  }
  static int64_t _isle_(double x, double y)
  {
    return islessequal(x, y);
  }
  static int64_t _islg_(double x, double y)
  {
    return islessgreater(x, y);
  }
  static int64_t _isfin_(double x)
  {
    return isfinite(x);
  }
  static int64_t _isinf_(double x)
  {
    return std::isinf(x);
  }
  static int64_t _isnan_(double x)
  {
    return std::isnan(x);
  }
  static int64_t _isnorm_(double x)
  {
    return isnormal(x);
  }
  static int64_t _isord_(double x, double y)
  {
    return !isunordered(x, y);
  }
  static int64_t _isuord_(double x, double y)
  {
    return isunordered(x, y);
  }
  static int64_t _signbit_(double x)
  {
    return signbit(x);
  }

  DEFINE_BUILTIN(all)
  {
    unsigned num = 1;
    if (ARG(0)->getType()->isVectorTy())
    {
      num = ARG_VLEN(0);
    }

    for (unsigned i = 0; i < num; i++)
    {
      if (!(SARGV(0, i) & INT64_MIN))
      {
        result.setSInt(0);
        return;
      }
    }
    result.setSInt(1);
  }

  DEFINE_BUILTIN(any)
  {
    unsigned num = 1;
    if (ARG(0)->getType()->isVectorTy())
    {
      num = ARG_VLEN(0);
    }

    for (unsigned i = 0; i < num; i++)
    {
      if (SARGV(0, i) & INT64_MIN)
      {
        result.setSInt(1);
        return;
      }
    }
    result.setSInt(0);
  }

  static uint64_t _ibitselect_(uint64_t a, uint64_t b, uint64_t c)
  {
    return ((a & ~c) | (b & c));
  }

  static double _fbitselect_(double a, double b, double c)
  {
    uint64_t _a = *(uint64_t*)&a;
    uint64_t _b = *(uint64_t*)&b;
    uint64_t _c = *(uint64_t*)&c;
    uint64_t _r = _ibitselect_(_a, _b, _c);
    return *(double*)&_r;
  }

<<<<<<< HEAD
    DEFINE_BUILTIN(work_group_barrier)
    {
      workItem->m_state = WorkItem::BARRIER;
      workItem->m_context->notifyWorkItemBarrier(workItem);
      workItem->m_workGroup->notifyBarrier(workItem, callInst, UARG(0));
=======
  DEFINE_BUILTIN(bitselect)
  {
    switch (getOverloadArgType(overload))
    {
    case 'f':
    case 'd':
      f3arg(workItem, callInst, fnName, overload, result, _fbitselect_);
      break;
    case 'h':
    case 't':
    case 'j':
    case 'm':
    case 'c':
    case 's':
    case 'i':
    case 'l':
      u3arg(workItem, callInst, fnName, overload, result, _ibitselect_);
      break;
    default:
      FATAL_ERROR("Unsupported argument type: %c",
                  getOverloadArgType(overload));
>>>>>>> fa808051
    }
  }

  DEFINE_BUILTIN(select_builtin)
  {
    char type = getOverloadArgType(overload);
    for (unsigned i = 0; i < result.num; i++)
    {
      int64_t c = SARGV(2, i);
      bool _c = (result.num > 1) ? c & INT64_MIN : c;
      switch (type)
      {
      case 'f':
      case 'd':
        result.setFloat(_c ? FARGV(1, i) : FARGV(0, i), i);
        break;
      case 'h':
      case 't':
      case 'j':
      case 'm':
      case 'c':
      case 's':
      case 'i':
      case 'l':
        result.setSInt(_c ? SARGV(1, i) : SARGV(0, i), i);
        break;
      default:
        FATAL_ERROR("Unsupported argument type: %c",
                    getOverloadArgType(overload));
      }
    }
  }

  ///////////////////////////////
  // Synchronization Functions //
  ///////////////////////////////

  DEFINE_BUILTIN(work_group_barrier)
  {
    workItem->m_state = WorkItem::BARRIER;
    workItem->m_workGroup->notifyBarrier(workItem, callInst, UARG(0));
  }

  DEFINE_BUILTIN(mem_fence)
  {
    // TODO: Implement?
  }

  //////////////////////////////////////////
  // Vector Data Load and Store Functions //
  //////////////////////////////////////////

  DEFINE_BUILTIN(vload)
  {
    size_t base = PARG(1);
    unsigned int addressSpace = ARG(1)->getType()->getPointerAddressSpace();
    uint64_t offset = UARG(0);

    size_t address = base + offset * result.size * result.num;
    size_t size = result.size * result.num;
    workItem->getMemory(addressSpace)->load(result.data, address, size);
  }

  DEFINE_BUILTIN(vstore)
  {
    const llvm::Value* value = ARG(0);
    unsigned size = getTypeSize(value->getType());
    if (isVector3(value))
    {
      // 3-element vectors are same size as 4-element vectors,
      // but vstore address offset shouldn't use this.
      size = (size / 4) * 3;
    }

    size_t base = PARG(2);
    unsigned int addressSpace = ARG(2)->getType()->getPointerAddressSpace();
    uint64_t offset = UARG(1);

    size_t address = base + offset * size;
    unsigned char* data = workItem->getOperand(value).data;
    workItem->getMemory(addressSpace)->store(data, address, size);
  }

  DEFINE_BUILTIN(vload_half)
  {
    size_t base = PARG(1);
    unsigned int addressSpace = ARG(1)->getType()->getPointerAddressSpace();
    uint64_t offset = UARG(0);

    size_t address;
    if (fnName.compare(0, 6, "vloada") == 0 && result.num == 3)
    {
      address = base + offset * sizeof(cl_half) * 4;
    }
    else
    {
      address = base + offset * sizeof(cl_half) * result.num;
    }
    size_t size = sizeof(cl_half) * result.num;
    uint16_t* halfData = (uint16_t*)workItem->m_pool.alloc(2 * result.num);
    workItem->getMemory(addressSpace)
      ->load((unsigned char*)halfData, address, size);

    // Convert to floats
    for (unsigned i = 0; i < result.num; i++)
    {
      ((float*)result.data)[i] = halfToFloat(halfData[i]);
    }
  }

  DEFINE_BUILTIN(vstore_half)
  {
    const llvm::Value* value = ARG(0);
    unsigned size = getTypeSize(value->getType());
    if (isVector3(value))
    {
      // 3-element vectors are same size as 4-element vectors,
      // but vstore address offset shouldn't use this.
      size = (size / 4) * 3;
    }

    size_t base = PARG(2);
    unsigned int addressSpace = ARG(2)->getType()->getPointerAddressSpace();
    uint64_t offset = UARG(1);

    // Convert to halfs
    TypedValue op = workItem->getOperand(value);
    unsigned char* data = op.data;
    size = op.num * sizeof(cl_half);
    uint16_t* halfData = (uint16_t*)workItem->m_pool.alloc(2 * op.num);

    // Parse rounding mode (RTE is the default)
    HalfRoundMode rmode = Half_RTE;
    if (fnName.find("_rtz") != std::string::npos)
      rmode = Half_RTZ;
    else if (fnName.find("_rtn") != std::string::npos)
      rmode = Half_RTN;
    else if (fnName.find("_rtp") != std::string::npos)
      rmode = Half_RTP;

    for (unsigned i = 0; i < op.num; i++)
    {
      if (op.size == 4)
        halfData[i] = floatToHalf(((float*)data)[i], rmode);
      else
        halfData[i] = doubleToHalf(((double*)data)[i], rmode);
    }

    size_t address;
    if (fnName.compare(0, 7, "vstorea") == 0 && op.num == 3)
    {
      address = base + offset * sizeof(cl_half) * 4;
    }
    else
    {
      address = base + offset * sizeof(cl_half) * op.num;
    }

    workItem->getMemory(addressSpace)
      ->store((unsigned char*)halfData, address, size);
  }

  /////////////////////////
  // Work-Item Functions //
  /////////////////////////

  DEFINE_BUILTIN(get_global_id)
  {
    uint64_t dim = UARG(0);
    size_t r = dim < 3 ? workItem->m_globalID[dim] : 0;
    result.setUInt(r);
  }

  DEFINE_BUILTIN(get_global_size)
  {
    uint64_t dim = UARG(0);
    size_t r = dim < 3 ? workItem->m_kernelInvocation->getGlobalSize()[dim] : 0;
    result.setUInt(r);
  }

  DEFINE_BUILTIN(get_global_offset)
  {
    uint64_t dim = UARG(0);
    size_t r =
      dim < 3 ? workItem->m_kernelInvocation->getGlobalOffset()[dim] : 0;
    result.setUInt(r);
  }

  DEFINE_BUILTIN(get_group_id)
  {
    uint64_t dim = UARG(0);
    size_t r = dim < 3 ? workItem->m_workGroup->getGroupID()[dim] : 0;
    result.setUInt(r);
  }

  DEFINE_BUILTIN(get_local_id)
  {
    uint64_t dim = UARG(0);
    size_t r = dim < 3 ? workItem->m_localID[dim] : 0;
    result.setUInt(r);
  }

  DEFINE_BUILTIN(get_local_size)
  {
    uint64_t dim = UARG(0);
    size_t r = dim < 3 ? workItem->m_workGroup->getGroupSize()[dim] : 0;
    result.setUInt(r);
  }

  DEFINE_BUILTIN(get_enqueued_local_size)
  {
    uint64_t dim = UARG(0);
    size_t r = dim < 3 ? workItem->m_kernelInvocation->getLocalSize()[dim] : 0;
    result.setUInt(r);
  }

  DEFINE_BUILTIN(get_num_groups)
  {
    uint64_t dim = UARG(0);
    size_t r = 0;
    if (dim < 3)
    {
      r = workItem->m_kernelInvocation->getNumGroups()[dim];
    }
    result.setUInt(r);
  }

  DEFINE_BUILTIN(get_work_dim)
  {
    result.setUInt(workItem->m_kernelInvocation->getWorkDim());
  }

  DEFINE_BUILTIN(get_global_linear_id)
  {
    Size3 globalID = workItem->m_globalID;
    Size3 globalSize = workItem->m_kernelInvocation->getGlobalSize();
    Size3 globalOffset = workItem->m_kernelInvocation->getGlobalOffset();
    size_t r = ((globalID.z - globalOffset.z) * globalSize.y +
                (globalID.y - globalOffset.y)) *
                 globalSize.x +
               globalID.x - globalOffset.x;
    result.setUInt(r);
  }

  DEFINE_BUILTIN(get_local_linear_id)
  {
    Size3 localID = workItem->m_localID;
    Size3 localSize = workItem->m_workGroup->getGroupSize();
    size_t r = (localID.z * localSize.y + localID.y) * localSize.x + localID.x;
    result.setUInt(r);
  }

  /////////////////////
  // Other Functions //
  /////////////////////

  DEFINE_BUILTIN(astype)
  {
    TypedValue src = workItem->getOperand(ARG(0));
    memcpy(result.data, src.data, src.size * src.num);
  }

  static void setConvertRoundingMode(const string& name, int def)
  {
    size_t rpos = name.find("_rt");
    if (rpos != string::npos)
    {
      switch (name[rpos + 3])
      {
      case 'e':
        fesetround(FE_TONEAREST);
        break;
      case 'z':
        fesetround(FE_TOWARDZERO);
        break;
      case 'p':
        fesetround(FE_UPWARD);
        break;
      case 'n':
        fesetround(FE_DOWNWARD);
        break;
      default:
        FATAL_ERROR("Unsupported rounding mode: %c", name[rpos + 3]);
      }
    }
    else
    {
      fesetround(def);
    }
  }

  DEFINE_BUILTIN(convert_float)
  {
    // Use rounding mode
    const int origRnd = fegetround();
    setConvertRoundingMode(fnName, FE_TONEAREST);

    for (unsigned i = 0; i < result.num; i++)
    {
      switch (getOverloadArgType(overload))
      {
      case 'h':
      case 't':
      case 'j':
      case 'm':
      {
        uint64_t in = UARGV(0, i);
        if (result.size == 4)
          result.setFloat(in ? (float)in : 0.f, i);
        else
          result.setFloat(in ? (double)in : 0.0, i);
        break;
      }
      case 'c':
      case 's':
      case 'i':
      case 'l':
        result.setFloat(SARGV(0, i), i);
        break;
      case 'f':
      case 'd':
        result.setFloat(FARGV(0, i), i);
        break;
      default:
        FATAL_ERROR("Unsupported argument type: %c",
                    getOverloadArgType(overload));
      }
    }
    fesetround(origRnd);
  }

  DEFINE_BUILTIN(convert_half)
  {
    float f;
    HalfRoundMode rmode = Half_RTE;
    if (fnName.find("_rtz") != std::string::npos)
      rmode = Half_RTZ;
    else if (fnName.find("_rtn") != std::string::npos)
      rmode = Half_RTN;
    else if (fnName.find("_rtp") != std::string::npos)
      rmode = Half_RTP;
    const char srcType = getOverloadArgType(overload);
    for (unsigned i = 0; i < result.num; i++)
    {
      switch (srcType)
      {
      case 'h':
      case 't':
      case 'j':
      case 'm':
        f = (float)UARGV(0, i);
        break;
      case 'c':
      case 's':
      case 'i':
      case 'l':
        f = (float)SARGV(0, i);
        break;
      case 'd':
      case 'f':
        f = FARGV(0, i);
        break;
      default:
        FATAL_ERROR("Unsupported argument type: %c",
                    getOverloadArgType(overload));
      }
      result.setUInt(floatToHalf(f, rmode), i);
    }
  }

  DEFINE_BUILTIN(convert_uint)
  {
    // Check for saturation modifier
    bool sat = fnName.find("_sat") != string::npos;
    uint64_t max;
    switch (result.size)
    {
    case 1:
      max = UINT8_MAX;
      break;
    case 2:
      max = UINT16_MAX;
      break;
    case 4:
      max = UINT32_MAX;
      break;
    case 8:
      max = UINT64_MAX;
      break;
    default:
      FATAL_ERROR("Unsupported integer size %d", result.size);
    }

    // Use rounding mode
    const int origRnd = fegetround();
    setConvertRoundingMode(fnName, FE_TOWARDZERO);

    for (unsigned i = 0; i < result.num; i++)
    {
      uint64_t r;
      switch (getOverloadArgType(overload))
      {
      case 'h':
      case 't':
      case 'j':
      case 'm':
        r = UARGV(0, i);
        if (sat)
        {
          r = _min_(r, max);
        }
        break;
      case 'c':
      case 's':
      case 'i':
      case 'l':
      {
        int64_t si = SARGV(0, i);
        r = si;
        if (sat)
        {
          if (si < 0)
          {
            r = 0;
          }
          else if (si > max)
          {
            r = max;
          }
        }
        break;
      }
      case 'f':
      case 'd':
        if (sat)
        {
          r = rint(_clamp_((long double)FARGV(0, i), 0.0L, (long double)max));
        }
        else
        {
          r = rint(FARGV(0, i));
        }
        break;
      default:
        FATAL_ERROR("Unsupported argument type: %c",
                    getOverloadArgType(overload));
      }

      result.setUInt(r, i);
    }
    fesetround(origRnd);
  }

  DEFINE_BUILTIN(convert_sint)
  {
    // Check for saturation modifier
    bool sat = fnName.find("_sat") != string::npos;
    int64_t min, max;
    switch (result.size)
    {
    case 1:
      min = INT8_MIN;
      max = INT8_MAX;
      break;
    case 2:
      min = INT16_MIN;
      max = INT16_MAX;
      break;
    case 4:
      min = INT32_MIN;
      max = INT32_MAX;
      break;
    case 8:
      min = INT64_MIN;
      max = INT64_MAX;
      break;
    default:
      FATAL_ERROR("Unsupported integer size %d", result.size);
    }

    // Use rounding mode
    const int origRnd = fegetround();
    setConvertRoundingMode(fnName, FE_TOWARDZERO);

    for (unsigned i = 0; i < result.num; i++)
    {
      int64_t r;
      switch (getOverloadArgType(overload))
      {
      case 'h':
      case 't':
      case 'j':
      case 'm':
        r = UARGV(0, i);
        if (sat)
        {
          r = _min_((uint64_t)r, (uint64_t)max);
        }
        break;
      case 'c':
      case 's':
      case 'i':
      case 'l':
        r = SARGV(0, i);
        if (sat)
        {
          r = _clamp_(r, min, max);
        }
        break;
      case 'f':
      case 'd':
        if (sat)
        {
          r = rint(_clamp_((long double)FARGV(0, i), (long double)min,
                           (long double)max));
        }
        else
        {
          r = rint(FARGV(0, i));
        }
        break;
      default:
        FATAL_ERROR("Unsupported argument type: %c",
                    getOverloadArgType(overload));
      }

      result.setSInt(r, i);
    }
    fesetround(origRnd);
  }

  DEFINE_BUILTIN(printf_builtin)
  {
    lock_guard<mutex> lck(printfMutex);

    size_t formatPtr = workItem->getOperand(ARG(0)).getPointer();
    Memory* memory = workItem->getMemory(AddrSpaceGlobal);

    int arg = 1;
    while (true)
    {
      char c;
      memory->load((unsigned char*)&c, formatPtr++);
      if (c == '\0')
      {
        break;
      }

      if (c == '%')
      {
        unsigned vectorWidth = 1;
        string format = "%";
        while (true)
        {
          memory->load((unsigned char*)&c, formatPtr++);
          if (c == '\0')
          {
            cout << format;
            break;
          }

          if (c == 'v')
          {
            // Load vector width specifier
            memory->load((unsigned char*)&c, formatPtr++);
            vectorWidth = c - '0';
            if (vectorWidth == 1)
            {
              // Assume this is 16
              vectorWidth = 16;
              formatPtr++;
            }

            continue;
          }

          // Ignore all 'h' specifiers
          if (c == 'h')
            continue;

          format += c;
          bool done = false;
          switch (c)
          {
          case 'c':
          case 'd':
          case 'i':
            for (unsigned i = 0; i < vectorWidth; i++)
            {
              if (i > 0)
                printf(",");
              printf(format.c_str(), SARGV(arg, i));
            }
            arg++;
            done = true;
            break;
          case 'o':
          case 'u':
          case 'x':
          case 'X':
          case 'p':
            for (unsigned i = 0; i < vectorWidth; i++)
            {
              if (i > 0)
                printf(",");
              printf(format.c_str(), UARGV(arg, i));
            }
            arg++;
            done = true;
            break;
          case 'f':
          case 'F':
          case 'e':
          case 'E':
          case 'g':
          case 'G':
          case 'a':
          case 'A':
            for (unsigned i = 0; i < vectorWidth; i++)
            {
              if (i > 0)
                printf(",");
              printf(format.c_str(), FARGV(arg, i));
            }
            arg++;
            done = true;
            break;
          case 's':
          {
            size_t ptr = UARG(arg++);
            if (!ptr)
            {
              // Special case for printing NULL pointer
              printf(format.c_str(), NULL);
            }
            else
            {
              // Load string from memory
              char c;
              string str = "";
              while (true)
              {
                if (!memory->load((unsigned char*)&c, ptr++))
                  break;
                if (c == '\0')
                  break;
                str += c;
              }

              printf(format.c_str(), str.c_str());
            }
            done = true;
            break;
          }
          case '%':
            printf("%%");
            done = true;
            break;
          }
          if (done)
          {
            break;
          }
        }
        if (c == '\0')
        {
          break;
        }
      }
      else
      {
        cout << c;
      }
    }
  }

  /////////////////////
  // LLVM Intrinsics //
  /////////////////////

  DEFINE_BUILTIN(llvm_bswap)
  {
    uint64_t r = 0;
    uint64_t value = UARG(0);
    for (unsigned i = 0; i < result.size; i++)
    {
      r |= ((value >> (i * 8)) & 0xFF) << ((result.size - i - 1) * 8);
    }
    result.setUInt(r);
  }

  DEFINE_BUILTIN(llvm_dbg_declare)
  {
    const llvm::DbgDeclareInst* dbgInst = (const llvm::DbgDeclareInst*)callInst;
    const llvm::Value* addr = dbgInst->getAddress();

    const llvm::DILocalVariable* var = dbgInst->getVariable();
    workItem->m_variables[var->getName().str()] = {addr, var};
  }

  DEFINE_BUILTIN(llvm_dbg_value)
  {
    const llvm::DbgValueInst* dbgInst = (const llvm::DbgValueInst*)callInst;
    const llvm::Value* value = dbgInst->getValue();

    // TODO: Use offset?
    // uint64_t offset = dbgInst->getOffset();

    const llvm::DILocalVariable* var = dbgInst->getVariable();
    workItem->m_variables[var->getName().str()] = {value, var};
  }

  DEFINE_BUILTIN(llvm_lifetime_start)
  {
    // TODO: Implement?
  }

  DEFINE_BUILTIN(llvm_lifetime_end)
  {
    // TODO: Implement?
  }

  DEFINE_BUILTIN(llvm_memcpy)
  {
    const llvm::MemCpyInst* memcpyInst = (const llvm::MemCpyInst*)callInst;
    size_t dest = workItem->getOperand(memcpyInst->getDest()).getPointer();
    size_t src = workItem->getOperand(memcpyInst->getSource()).getPointer();
    size_t size = workItem->getOperand(memcpyInst->getLength()).getUInt();
    unsigned destAddrSpace = memcpyInst->getDestAddressSpace();
    unsigned srcAddrSpace = memcpyInst->getSourceAddressSpace();

    unsigned char* buffer = workItem->m_pool.alloc(size);
    workItem->getMemory(srcAddrSpace)->load(buffer, src, size);
    workItem->getMemory(destAddrSpace)->store(buffer, dest, size);
  }

  DEFINE_BUILTIN(llvm_memset)
  {
    const llvm::MemSetInst* memsetInst = (const llvm::MemSetInst*)callInst;
    size_t dest = workItem->getOperand(memsetInst->getDest()).getPointer();
    size_t size = workItem->getOperand(memsetInst->getLength()).getUInt();
    unsigned addressSpace = memsetInst->getDestAddressSpace();

    unsigned char* buffer = workItem->m_pool.alloc(size);
    unsigned char value = UARG(1);
    memset(buffer, value, size);
    workItem->getMemory(addressSpace)->store(buffer, dest, size);
  }

  DEFINE_BUILTIN(llvm_trap)
  {
    FATAL_ERROR("Encountered trap instruction");
  }

public:
  static BuiltinFunctionMap initBuiltins();
};

// Utility macros for generating builtin function map
#define CAST                                                                   \
  void (*)(WorkItem*, const llvm::CallInst*, const std::string&,               \
           const std::string&, TypedValue& result, void*)
#define F1ARG(name) (double (*)(double)) name
#define F2ARG(name) (double (*)(double, double)) name
#define F3ARG(name) (double (*)(double, double, double)) name
#define ADD_BUILTIN(name, func, op)                                            \
  builtins[name] = BuiltinFunction((CAST)func, (void*)op);
#define ADD_PREFIX_BUILTIN(name, func, op)                                     \
  workItemPrefixBuiltins.push_back(                                            \
    make_pair(name, BuiltinFunction((CAST)func, (void*)op)));

// Generate builtin function map
BuiltinFunctionPrefixList workItemPrefixBuiltins;
BuiltinFunctionMap workItemBuiltins = WorkItemBuiltins::initBuiltins();
BuiltinFunctionMap WorkItemBuiltins::initBuiltins()
{
  BuiltinFunctionMap builtins;

  // Async Copy and Prefetch Functions
  ADD_BUILTIN("async_work_group_copy", async_work_group_copy, NULL);
  ADD_BUILTIN("async_work_group_strided_copy", async_work_group_copy, NULL);
  ADD_BUILTIN("wait_group_events", wait_group_events, NULL);
  ADD_BUILTIN("prefetch", prefetch, NULL);

  // Atomic Functions
  ADD_BUILTIN("atom_add", atomic_op, NULL);
  ADD_BUILTIN("atomic_add", atomic_op, NULL);
  ADD_BUILTIN("atom_and", atomic_op, NULL);
  ADD_BUILTIN("atomic_and", atomic_op, NULL);
  ADD_BUILTIN("atom_cmpxchg", atomic_op, NULL);
  ADD_BUILTIN("atomic_cmpxchg", atomic_op, NULL);
  ADD_BUILTIN("atom_dec", atomic_op, NULL);
  ADD_BUILTIN("atomic_dec", atomic_op, NULL);
  ADD_BUILTIN("atom_inc", atomic_op, NULL);
  ADD_BUILTIN("atomic_inc", atomic_op, NULL);
  ADD_BUILTIN("atom_max", atomic_op, NULL);
  ADD_BUILTIN("atomic_max", atomic_op, NULL);
  ADD_BUILTIN("atom_min", atomic_op, NULL);
  ADD_BUILTIN("atomic_min", atomic_op, NULL);
  ADD_BUILTIN("atom_or", atomic_op, NULL);
  ADD_BUILTIN("atomic_or", atomic_op, NULL);
  ADD_BUILTIN("atom_sub", atomic_op, NULL);
  ADD_BUILTIN("atomic_sub", atomic_op, NULL);
  ADD_BUILTIN("atom_xchg", atomic_op, NULL);
  ADD_BUILTIN("atomic_xchg", atomic_op, NULL);
  ADD_BUILTIN("atom_xor", atomic_op, NULL);
  ADD_BUILTIN("atomic_xor", atomic_op, NULL);

  // Common Functions
  ADD_BUILTIN("clamp", clamp, NULL);
  ADD_BUILTIN("degrees", f1arg, _degrees_);
  ADD_BUILTIN("max", max, NULL);
  ADD_BUILTIN("min", min, NULL);
  ADD_BUILTIN("mix", mix, NULL);
  ADD_BUILTIN("radians", f1arg, _radians_);
  ADD_BUILTIN("sign", f1arg, _sign_);
  ADD_BUILTIN("smoothstep", smoothstep, NULL);
  ADD_BUILTIN("step", step, NULL);

  // Geometric Functions
  ADD_BUILTIN("cross", cross, NULL);
  ADD_BUILTIN("dot", dot, NULL);
  ADD_BUILTIN("distance", distance, NULL);
  ADD_BUILTIN("length", length, NULL);
  ADD_BUILTIN("normalize", normalize, NULL);
  ADD_BUILTIN("fast_distance", distance, NULL);
  ADD_BUILTIN("fast_length", length, NULL);
  ADD_BUILTIN("fast_normalize", normalize, NULL);

  // Image Functions
  ADD_BUILTIN("get_image_array_size", get_image_array_size, NULL);
  ADD_BUILTIN("get_image_channel_data_type", get_image_channel_data_type, NULL);
  ADD_BUILTIN("get_image_channel_order", get_image_channel_order, NULL);
  ADD_BUILTIN("get_image_dim", get_image_dim, NULL);
  ADD_BUILTIN("get_image_depth", get_image_depth, NULL);
  ADD_BUILTIN("get_image_height", get_image_height, NULL);
  ADD_BUILTIN("get_image_width", get_image_width, NULL);
  ADD_BUILTIN("read_imagef", read_imagef, NULL);
  ADD_BUILTIN("read_imagei", read_imagei, NULL);
  ADD_BUILTIN("read_imageui", read_imageui, NULL);
  ADD_BUILTIN("write_imagef", write_imagef, NULL);
  ADD_BUILTIN("write_imagei", write_imagei, NULL);
  ADD_BUILTIN("write_imageui", write_imageui, NULL);
  ADD_BUILTIN("__translate_sampler_initializer", translate_sampler_initializer,
              NULL);

  // Integer Functions
  ADD_BUILTIN("abs", abs_builtin, NULL);
  ADD_BUILTIN("abs_diff", abs_diff, NULL);
  ADD_BUILTIN("add_sat", add_sat, NULL);
  ADD_BUILTIN("clz", clz, NULL);
  ADD_BUILTIN("hadd", hadd, NULL);
  ADD_BUILTIN("mad24", u3arg, _mad_);
  ADD_BUILTIN("mad_hi", mad_hi, NULL);
  ADD_BUILTIN("mad_sat", mad_sat, NULL);
  ADD_BUILTIN("mul24", u2arg, _mul_);
  ADD_BUILTIN("mul_hi", mul_hi, NULL);
  ADD_BUILTIN("popcount", u1arg, _popcount_);
  ADD_BUILTIN("rhadd", rhadd, NULL);
  ADD_BUILTIN("rotate", rotate, NULL);
  ADD_BUILTIN("sub_sat", sub_sat, NULL);
  ADD_BUILTIN("upsample", upsample, NULL);

  // Math Functions
  ADD_BUILTIN("acos", f1arg, F1ARG(acos));
  ADD_BUILTIN("acosh", f1arg, F1ARG(acosh));
  ADD_BUILTIN("acospi", f1arg, _acospi_);
  ADD_BUILTIN("asin", f1arg, F1ARG(asin));
  ADD_BUILTIN("asinh", f1arg, F1ARG(asinh));
  ADD_BUILTIN("asinpi", f1arg, _asinpi_);
  ADD_BUILTIN("atan", f1arg, F1ARG(atan));
  ADD_BUILTIN("atan2", f2arg, F2ARG(atan2));
  ADD_BUILTIN("atanh", f1arg, F1ARG(atanh));
  ADD_BUILTIN("atanpi", f1arg, _atanpi_);
  ADD_BUILTIN("atan2pi", f2arg, _atan2pi_);
  ADD_BUILTIN("cbrt", f1arg, F1ARG(cbrt));
  ADD_BUILTIN("ceil", f1arg, F1ARG(ceil));
  ADD_BUILTIN("copysign", f2arg, F2ARG(copysign));
  ADD_BUILTIN("cos", f1arg, F1ARG(cos));
  ADD_BUILTIN("cosh", f1arg, F1ARG(cosh));
  ADD_BUILTIN("cospi", f1arg, _cospi_);
  ADD_BUILTIN("erfc", f1arg, F1ARG(erfc));
  ADD_BUILTIN("erf", f1arg, F1ARG(erf));
  ADD_BUILTIN("exp", f1arg, F1ARG(exp));
  ADD_BUILTIN("exp2", f1arg, F1ARG(exp2));
  ADD_BUILTIN("exp10", f1arg, _exp10_);
  ADD_BUILTIN("expm1", f1arg, F1ARG(expm1));
  ADD_BUILTIN("fabs", f1arg, F1ARG(fabs));
  ADD_BUILTIN("fdim", f2arg, F2ARG(fdim));
  ADD_BUILTIN("floor", f1arg, F1ARG(floor));
  ADD_BUILTIN("fma", fma_builtin, NULL);
  ADD_BUILTIN("fmax", fmax_builtin, NULL);
  ADD_BUILTIN("fmin", fmin_builtin, NULL);
  ADD_BUILTIN("fmod", f2arg, F2ARG(fmod));
  ADD_BUILTIN("fract", fract, NULL);
  ADD_BUILTIN("frexp", frexp_builtin, NULL);
  ADD_BUILTIN("hypot", f2arg, F2ARG(hypot));
  ADD_BUILTIN("ilogb", ilogb_builtin, NULL);
  ADD_BUILTIN("ldexp", ldexp_builtin, NULL);
  ADD_BUILTIN("lgamma", f1arg, F1ARG(lgamma));
  ADD_BUILTIN("lgamma_r", lgamma_r, NULL);
  ADD_BUILTIN("log", f1arg, F1ARG(log));
  ADD_BUILTIN("log2", f1arg, F1ARG(log2));
  ADD_BUILTIN("log10", f1arg, F1ARG(log10));
  ADD_BUILTIN("log1p", f1arg, F1ARG(log1p));
  ADD_BUILTIN("logb", f1arg, F1ARG(logb));
  ADD_BUILTIN("mad", fma_builtin, NULL);
  ADD_BUILTIN("maxmag", f2arg, _maxmag_);
  ADD_BUILTIN("minmag", f2arg, _minmag_);
  ADD_BUILTIN("modf", modf_builtin, NULL);
  ADD_BUILTIN("nan", nan_builtin, NULL);
  ADD_BUILTIN("nanf", nan_builtin, NULL);
  ADD_BUILTIN("nextafter", nextafter_builtin, NULL);
  ADD_BUILTIN("pow", f2arg, F2ARG(pow));
  ADD_BUILTIN("pown", pown, NULL);
  ADD_BUILTIN("powr", powr, NULL);
  ADD_BUILTIN("remainder", f2arg, F2ARG(remainder));
  ADD_BUILTIN("remquo", remquo_builtin, NULL);
  ADD_BUILTIN("rint", f1arg, F1ARG(rint));
  ADD_BUILTIN("rootn", rootn, NULL);
  ADD_BUILTIN("round", f1arg, F1ARG(round));
  ADD_BUILTIN("rsqrt", f1arg, _rsqrt_);
  ADD_BUILTIN("sin", f1arg, F1ARG(sin));
  ADD_BUILTIN("sinh", f1arg, F1ARG(sinh));
  ADD_BUILTIN("sinpi", f1arg, _sinpi_);
  ADD_BUILTIN("sincos", sincos, NULL);
  ADD_BUILTIN("sqrt", f1arg, F1ARG(sqrt));
  ADD_BUILTIN("tan", f1arg, F1ARG(tan));
  ADD_BUILTIN("tanh", f1arg, F1ARG(tanh));
  ADD_BUILTIN("tanpi", f1arg, _tanpi_);
  ADD_BUILTIN("tgamma", f1arg, F1ARG(tgamma));
  ADD_BUILTIN("trunc", f1arg, F1ARG(trunc));

  // Native Math Functions
  ADD_BUILTIN("half_cos", f1arg, F1ARG(cos));
  ADD_BUILTIN("native_cos", f1arg, F1ARG(cos));
  ADD_BUILTIN("half_divide", f2arg, _fdivide_);
  ADD_BUILTIN("native_divide", f2arg, _fdivide_);
  ADD_BUILTIN("half_exp", f1arg, F1ARG(exp));
  ADD_BUILTIN("native_exp", f1arg, F1ARG(exp));
  ADD_BUILTIN("half_exp2", f1arg, F1ARG(exp2));
  ADD_BUILTIN("native_exp2", f1arg, F1ARG(exp2));
  ADD_BUILTIN("half_exp10", f1arg, _exp10_);
  ADD_BUILTIN("native_exp10", f1arg, _exp10_);
  ADD_BUILTIN("half_log", f1arg, F1ARG(log));
  ADD_BUILTIN("native_log", f1arg, F1ARG(log));
  ADD_BUILTIN("half_log2", f1arg, F1ARG(log2));
  ADD_BUILTIN("native_log2", f1arg, F1ARG(log2));
  ADD_BUILTIN("half_log10", f1arg, F1ARG(log10));
  ADD_BUILTIN("native_log10", f1arg, F1ARG(log10));
  ADD_BUILTIN("half_powr", powr, NULL);
  ADD_BUILTIN("native_powr", powr, NULL);
  ADD_BUILTIN("half_recip", f1arg, _frecip_);
  ADD_BUILTIN("native_recip", f1arg, _frecip_);
  ADD_BUILTIN("half_rsqrt", f1arg, _rsqrt_);
  ADD_BUILTIN("native_rsqrt", f1arg, _rsqrt_);
  ADD_BUILTIN("half_sin", f1arg, F1ARG(sin));
  ADD_BUILTIN("native_sin", f1arg, F1ARG(sin));
  ADD_BUILTIN("half_sqrt", f1arg, F1ARG(sqrt));
  ADD_BUILTIN("native_sqrt", f1arg, F1ARG(sqrt));
  ADD_BUILTIN("half_tan", f1arg, F1ARG(tan));
  ADD_BUILTIN("native_tan", f1arg, F1ARG(tan));

  // Misc. Vector Functions
  ADD_BUILTIN("shuffle", shuffle_builtin, NULL);
  ADD_BUILTIN("shuffle2", shuffle2_builtin, NULL);

  // Relational Functional
  ADD_BUILTIN("all", all, NULL);
  ADD_BUILTIN("any", any, NULL);
  ADD_BUILTIN("bitselect", bitselect, NULL);
  ADD_BUILTIN("isequal", rel2arg, _iseq_);
  ADD_BUILTIN("isnotequal", rel2arg, _isneq_);
  ADD_BUILTIN("isgreater", rel2arg, _isgt_);
  ADD_BUILTIN("isgreaterequal", rel2arg, _isge_);
  ADD_BUILTIN("isless", rel2arg, _islt_);
  ADD_BUILTIN("islessequal", rel2arg, _isle_);
  ADD_BUILTIN("islessgreater", rel2arg, _islg_);
  ADD_BUILTIN("isfinite", rel1arg, _isfin_);
  ADD_BUILTIN("isinf", rel1arg, _isinf_);
  ADD_BUILTIN("isnan", rel1arg, _isnan_);
  ADD_BUILTIN("isnormal", rel1arg, _isnorm_);
  ADD_BUILTIN("isordered", rel2arg, _isord_);
  ADD_BUILTIN("isunordered", rel2arg, _isuord_);
  ADD_BUILTIN("select", select_builtin, NULL);
  ADD_BUILTIN("signbit", rel1arg, _signbit_);

  // Synchronization Functions
  ADD_BUILTIN("barrier", work_group_barrier, NULL);
  ADD_BUILTIN("work_group_barrier", work_group_barrier, NULL);
  ADD_BUILTIN("mem_fence", mem_fence, NULL);
  ADD_BUILTIN("read_mem_fence", mem_fence, NULL);
  ADD_BUILTIN("write_mem_fence", mem_fence, NULL);

  // Vector Data Load and Store Functions
  ADD_PREFIX_BUILTIN("vload_half", vload_half, NULL);
  ADD_PREFIX_BUILTIN("vloada_half", vload_half, NULL);
  ADD_PREFIX_BUILTIN("vstore_half", vstore_half, NULL);
  ADD_PREFIX_BUILTIN("vstorea_half", vstore_half, NULL);
  ADD_PREFIX_BUILTIN("vload", vload, NULL);
  ADD_PREFIX_BUILTIN("vstore", vstore, NULL);

  // Work-Item Functions
  ADD_BUILTIN("get_global_id", get_global_id, NULL);
  ADD_BUILTIN("get_global_size", get_global_size, NULL);
  ADD_BUILTIN("get_global_offset", get_global_offset, NULL);
  ADD_BUILTIN("get_group_id", get_group_id, NULL);
  ADD_BUILTIN("get_local_id", get_local_id, NULL);
  ADD_BUILTIN("get_local_size", get_local_size, NULL);
  ADD_BUILTIN("get_num_groups", get_num_groups, NULL);
  ADD_BUILTIN("get_work_dim", get_work_dim, NULL);
  ADD_BUILTIN("get_global_linear_id", get_global_linear_id, NULL);
  ADD_BUILTIN("get_local_linear_id", get_local_linear_id, NULL);
  ADD_BUILTIN("get_enqueued_local_size", get_enqueued_local_size, NULL);

  // Other Functions
  ADD_PREFIX_BUILTIN("as_", astype, NULL);
  ADD_PREFIX_BUILTIN("convert_half", convert_half, NULL);
  ADD_PREFIX_BUILTIN("convert_float", convert_float, NULL);
  ADD_PREFIX_BUILTIN("convert_double", convert_float, NULL);
  ADD_PREFIX_BUILTIN("convert_u", convert_uint, NULL);
  ADD_PREFIX_BUILTIN("convert_", convert_sint, NULL);
  ADD_BUILTIN("printf", printf_builtin, NULL);

  // LLVM Intrinsics
  ADD_PREFIX_BUILTIN("llvm.bswap.", llvm_bswap, NULL);
  ADD_BUILTIN("llvm.dbg.declare", llvm_dbg_declare, NULL);
  ADD_BUILTIN("llvm.dbg.value", llvm_dbg_value, NULL);
  ADD_PREFIX_BUILTIN("llvm.fabs.f", f1arg, F1ARG(fabs));
  ADD_PREFIX_BUILTIN("llvm.lifetime.start", llvm_lifetime_start, NULL);
  ADD_PREFIX_BUILTIN("llvm.lifetime.end", llvm_lifetime_end, NULL);
  ADD_PREFIX_BUILTIN("llvm.memcpy", llvm_memcpy, NULL);
  ADD_PREFIX_BUILTIN("llvm.memmove", llvm_memcpy, NULL);
  ADD_PREFIX_BUILTIN("llvm.memset", llvm_memset, NULL);
  ADD_PREFIX_BUILTIN("llvm.fmuladd", fma_builtin, NULL);
  ADD_BUILTIN("llvm.trap", llvm_trap, NULL);

  return builtins;
}
} // namespace oclgrind<|MERGE_RESOLUTION|>--- conflicted
+++ resolved
@@ -320,82 +320,7 @@
       {
         if (is_signed_type)
         {
-<<<<<<< HEAD
-          return;
-        }
-        events.push_back(event);
-        address += sizeof(size_t);
-      }
-      workItem->m_state = WorkItem::BARRIER;
-      workItem->m_context->notifyWorkItemBarrier(workItem);
-      workItem->m_workGroup->notifyBarrier(
-        workItem, callInst, CLK_LOCAL_MEM_FENCE | CLK_GLOBAL_MEM_FENCE, events);
-    }
-
-    DEFINE_BUILTIN(prefetch)
-    {
-      // Do nothing.
-    }
-
-
-    //////////////////////
-    // Atomic Functions //
-    //////////////////////
-    static bool _is_signed_type(char c)
-    {
-      const string signed_vals("casilxn"); //CXXNameMangler
-      return signed_vals.find(c) != string::npos;
-    }
-
-    DEFINE_BUILTIN(atomic_op)
-    {
-      const static map<string, AtomicOp> name_to_op = {
-        { "atomic_add", AtomicAdd },
-        { "atom_add", AtomicAdd },
-        { "atomic_and", AtomicAnd },
-        { "atom_and", AtomicAnd },
-        { "atom_cmpxchg", AtomicCmpXchg },
-        { "atomic_cmpxchg", AtomicCmpXchg },
-        { "atom_dec", AtomicDec },
-        { "atomic_dec", AtomicDec },
-        { "atom_inc", AtomicInc },
-        { "atomic_inc", AtomicInc },
-        { "atom_max", AtomicMax },
-        { "atomic_max", AtomicMax },
-        { "atom_min", AtomicMin },
-        { "atomic_min", AtomicMin },
-        { "atom_or", AtomicOr },
-        { "atomic_or", AtomicOr },
-        { "atom_sub", AtomicSub },
-        { "atomic_sub", AtomicSub },
-        { "atom_xchg", AtomicXchg },
-        { "atomic_xchg", AtomicXchg },
-        { "atom_xor", AtomicXor },
-        { "atomic_xor", AtomicXor },
-      };
-
-      Memory *memory =
-        workItem->getMemory(ARG(0)->getType()->getPointerAddressSpace());
-
-      const bool is_64bit(ARG(0)->getType()->getPointerElementType()->getScalarSizeInBits() == 64);
-      const bool is_signed_type(_is_signed_type(overload.back()));
-      const auto op(name_to_op.at(fnName));
-
-      size_t address = PARG(0);
-      // Verify the address is 4/8-byte aligned
-      if ((address & ((is_64bit ? 8 : 4) - 1)) != 0) {
-        workItem->m_context->logError(("Unaligned address on " + fnName).c_str());
-      }
-
-      uint64_t old;
-      if (op == AtomicCmpXchg) {
-        if (is_64bit) {
-          old = memory->atomicCmpxchg<uint64_t>(address, UARG(1), UARG(2));
-        } else {
-          old = memory->atomicCmpxchg<uint32_t>(address, UARG(1), UARG(2));
-=======
           old = memory->atomic<int64_t>(op, address, SARG(1));
->>>>>>> fa808051
         }
         else
         {
@@ -2852,13 +2777,6 @@
     return *(double*)&_r;
   }
 
-<<<<<<< HEAD
-    DEFINE_BUILTIN(work_group_barrier)
-    {
-      workItem->m_state = WorkItem::BARRIER;
-      workItem->m_context->notifyWorkItemBarrier(workItem);
-      workItem->m_workGroup->notifyBarrier(workItem, callInst, UARG(0));
-=======
   DEFINE_BUILTIN(bitselect)
   {
     switch (getOverloadArgType(overload))
@@ -2880,7 +2798,6 @@
     default:
       FATAL_ERROR("Unsupported argument type: %c",
                   getOverloadArgType(overload));
->>>>>>> fa808051
     }
   }
 
