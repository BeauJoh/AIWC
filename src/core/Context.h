// Context.h (Oclgrind)
// Copyright (c) 2013-2019, James Price and Simon McIntosh-Smith,
// University of Bristol. All rights reserved.
//
// This program is provided under a three-clause BSD license. For full
// license terms please see the LICENSE file distributed with this
// source code.

#include "common.h"

namespace llvm
{
class LLVMContext;
}

namespace oclgrind
{
class KernelInvocation;
class Memory;
class Plugin;
class WorkGroup;
class WorkItem;

typedef std::pair<Plugin*, bool> PluginEntry;
typedef std::list<PluginEntry> PluginList;

class Context
{
public:
  Context();
  virtual ~Context();

  Memory* getGlobalMemory() const;
  llvm::LLVMContext* getLLVMContext() const;
  bool isThreadSafe() const;
  void logError(const char* error) const;

  // Simulation callbacks
  void notifyInstructionExecuted(const WorkItem* workItem,
                                 const llvm::Instruction* instruction,
                                 const TypedValue& result) const;
  void notifyKernelBegin(const KernelInvocation* kernelInvocation) const;
  void notifyKernelEnd(const KernelInvocation* kernelInvocation) const;
  void notifyMemoryAllocated(const Memory* memory, size_t address, size_t size,
                             cl_mem_flags flags, const uint8_t* initData) const;
  void notifyMemoryAtomicLoad(const Memory* memory, AtomicOp op, size_t address,
                              size_t size) const;
  void notifyMemoryAtomicStore(const Memory* memory, AtomicOp op,
                               size_t address, size_t size) const;
  void notifyMemoryDeallocated(const Memory* memory, size_t address) const;
  void notifyMemoryLoad(const Memory* memory, size_t address,
                        size_t size) const;
  void notifyMemoryMap(const Memory* memory, size_t address, size_t offset,
                       size_t size, cl_map_flags flags) const;
  void notifyMemoryStore(const Memory* memory, size_t address, size_t size,
                         const uint8_t* storeData) const;
  void notifyMessage(MessageType type, const char* message) const;
  void notifyMemoryUnmap(const Memory* memory, size_t address,
                         const void* ptr) const;
  void notifyWorkGroupBarrier(const WorkGroup* workGroup, uint32_t flags) const;
  void notifyWorkGroupBegin(const WorkGroup* workGroup) const;
  void notifyWorkGroupComplete(const WorkGroup* workGroup) const;
  void notifyWorkItemBegin(const WorkItem* workItem) const;
  void notifyWorkItemComplete(const WorkItem* workItem) const;

  // Plugins
  void registerPlugin(Plugin* plugin);
  void unregisterPlugin(Plugin* plugin);

private:
  mutable const KernelInvocation* m_kernelInvocation;
  Memory* m_globalMemory;

  PluginList m_plugins;
  std::list<void*> m_pluginLibraries;
  void loadPlugins();
  void unloadPlugins();

  llvm::LLVMContext* m_llvmContext;

public:
  class Message
  {
  public:
<<<<<<< HEAD
    Context();
    virtual ~Context();

    Memory* getGlobalMemory() const;
    llvm::LLVMContext* getLLVMContext() const;
    bool isThreadSafe() const;
    void logError(const char* error) const;

    // Simulation callbacks
    void notifyInstructionExecuted(const WorkItem *workItem,
                                   const llvm::Instruction *instruction,
                                   const TypedValue& result) const;
    void notifyKernelBegin(const KernelInvocation *kernelInvocation) const;
    void notifyKernelEnd(const KernelInvocation *kernelInvocation) const;
    void notifyMemoryAllocated(const Memory *memory, size_t address,
                               size_t size, cl_mem_flags flags,
                               const uint8_t *initData) const;
    void notifyMemoryAtomicLoad(const Memory *memory, AtomicOp op,
                                size_t address, size_t size) const;
    void notifyMemoryAtomicStore(const Memory *memory, AtomicOp op,
                                 size_t address, size_t size) const;
    void notifyMemoryDeallocated(const Memory *memory, size_t address) const;
    void notifyMemoryLoad(const Memory *memory, size_t address,
                          size_t size) const;
    void notifyMemoryMap(const Memory *memory, size_t address,
                         size_t offset, size_t size, cl_map_flags flags) const;
    void notifyMemoryStore(const Memory *memory, size_t address, size_t size,
                           const uint8_t *storeData) const;
    void notifyMessage(MessageType type, const char *message) const;
    void notifyMemoryUnmap(const Memory *memory, size_t address,
                           const void *ptr) const;
    void notifyWorkGroupBarrier(const WorkGroup *workGroup,
                                uint32_t flags) const;
    void notifyWorkGroupBegin(const WorkGroup *workGroup) const;
    void notifyWorkGroupComplete(const WorkGroup *workGroup) const;
    void notifyWorkItemBegin(const WorkItem *workItem) const;
    void notifyWorkItemComplete(const WorkItem *workItem) const;
    void notifyWorkItemBarrier(const WorkItem *workItem) const;
    void notifyWorkItemClearBarrier(const WorkItem *workItem) const;

    // Plugins
    void registerPlugin(Plugin *plugin);
    void unregisterPlugin(Plugin *plugin);
=======
    enum special
    {
      INDENT,
      UNINDENT,
      CURRENT_KERNEL,
      CURRENT_WORK_ITEM_GLOBAL,
      CURRENT_WORK_ITEM_LOCAL,
      CURRENT_WORK_GROUP,
      CURRENT_ENTITY,
      CURRENT_LOCATION,
    };
>>>>>>> fa808051

    Message(MessageType type, const Context* context);

    Message& operator<<(const special& id);
    Message& operator<<(const llvm::Instruction* instruction);

    template <typename T> Message& operator<<(const T& t);
    Message& operator<<(std::ostream& (*t)(std::ostream&));
    Message& operator<<(std::ios& (*t)(std::ios&));
    Message& operator<<(std::ios_base& (*t)(std::ios_base&));

    void send() const;

  private:
    MessageType m_type;
    const Context* m_context;
    const KernelInvocation* m_kernelInvocation;
    mutable std::stringstream m_stream;
    std::list<int> m_indentModifiers;
  };
};

template <typename T> Context::Message& Context::Message::operator<<(const T& t)
{
  m_stream << t;
  return *this;
}
} // namespace oclgrind<|MERGE_RESOLUTION|>--- conflicted
+++ resolved
@@ -62,6 +62,8 @@
   void notifyWorkGroupComplete(const WorkGroup* workGroup) const;
   void notifyWorkItemBegin(const WorkItem* workItem) const;
   void notifyWorkItemComplete(const WorkItem* workItem) const;
+  void notifyWorkItemBarrier(const WorkItem *workItem) const;
+  void notifyWorkItemClearBarrier(const WorkItem *workItem) const;
 
   // Plugins
   void registerPlugin(Plugin* plugin);
@@ -82,51 +84,6 @@
   class Message
   {
   public:
-<<<<<<< HEAD
-    Context();
-    virtual ~Context();
-
-    Memory* getGlobalMemory() const;
-    llvm::LLVMContext* getLLVMContext() const;
-    bool isThreadSafe() const;
-    void logError(const char* error) const;
-
-    // Simulation callbacks
-    void notifyInstructionExecuted(const WorkItem *workItem,
-                                   const llvm::Instruction *instruction,
-                                   const TypedValue& result) const;
-    void notifyKernelBegin(const KernelInvocation *kernelInvocation) const;
-    void notifyKernelEnd(const KernelInvocation *kernelInvocation) const;
-    void notifyMemoryAllocated(const Memory *memory, size_t address,
-                               size_t size, cl_mem_flags flags,
-                               const uint8_t *initData) const;
-    void notifyMemoryAtomicLoad(const Memory *memory, AtomicOp op,
-                                size_t address, size_t size) const;
-    void notifyMemoryAtomicStore(const Memory *memory, AtomicOp op,
-                                 size_t address, size_t size) const;
-    void notifyMemoryDeallocated(const Memory *memory, size_t address) const;
-    void notifyMemoryLoad(const Memory *memory, size_t address,
-                          size_t size) const;
-    void notifyMemoryMap(const Memory *memory, size_t address,
-                         size_t offset, size_t size, cl_map_flags flags) const;
-    void notifyMemoryStore(const Memory *memory, size_t address, size_t size,
-                           const uint8_t *storeData) const;
-    void notifyMessage(MessageType type, const char *message) const;
-    void notifyMemoryUnmap(const Memory *memory, size_t address,
-                           const void *ptr) const;
-    void notifyWorkGroupBarrier(const WorkGroup *workGroup,
-                                uint32_t flags) const;
-    void notifyWorkGroupBegin(const WorkGroup *workGroup) const;
-    void notifyWorkGroupComplete(const WorkGroup *workGroup) const;
-    void notifyWorkItemBegin(const WorkItem *workItem) const;
-    void notifyWorkItemComplete(const WorkItem *workItem) const;
-    void notifyWorkItemBarrier(const WorkItem *workItem) const;
-    void notifyWorkItemClearBarrier(const WorkItem *workItem) const;
-
-    // Plugins
-    void registerPlugin(Plugin *plugin);
-    void unregisterPlugin(Plugin *plugin);
-=======
     enum special
     {
       INDENT,
@@ -138,7 +95,6 @@
       CURRENT_ENTITY,
       CURRENT_LOCATION,
     };
->>>>>>> fa808051
 
     Message(MessageType type, const Context* context);
 
