# CMakeLists.txt (Oclgrind)
# Copyright (c) 2013-2019, James Price and Simon McIntosh-Smith,
# University of Bristol. All rights reserved.
#
# This program is provided under a three-clause BSD license. For full
# license terms please see the LICENSE file distributed with this
# source code.

cmake_minimum_required(VERSION 3.1)
project(Oclgrind)
set(Oclgrind_VERSION_MAJOR 19)
set(Oclgrind_VERSION_MINOR 10)

include(CheckIncludeFiles)
include(CheckIncludeFileCXX)
include(CheckLibraryExists)
include(TestBigEndian)

# Enable C99 for GCC (required for tests)
if (CMAKE_COMPILER_IS_GNUCC)
  set(CMAKE_C_FLAGS "${CMAKE_C_FLAGS} -std=c99")
endif()

# Require C++14 (hard requirement for LLVM >10)
set(CMAKE_CXX_STANDARD 14)
set(CMAKE_CXX_STANDARD_REQUIRED ON)

# Enable rpath on OS X
#set(CMAKE_MACOSX_RPATH 1)

if (NOT "${CMAKE_SYSTEM_NAME}" STREQUAL "Windows")
  set(CMAKE_CXX_FLAGS "${CMAKE_CXX_FLAGS} -fno-rtti")
  set(CMAKE_CXX_FLAGS "${CMAKE_CXX_FLAGS} -Wall")
  set(CMAKE_CXX_FLAGS "${CMAKE_CXX_FLAGS} -Wno-strict-aliasing")
endif()

# Disable min/max macros on Windows
if ("${CMAKE_SYSTEM_NAME}" STREQUAL "Windows")
  add_definitions(-DNOMINMAX)
endif()

# Suppress warnings from OpenCL runtime API headers
if ("${CMAKE_CXX_COMPILER_ID}" STREQUAL "Clang")
  set(CMAKE_CXX_FLAGS "${CMAKE_CXX_FLAGS} -Wno-ignored-attributes")
  set(CMAKE_CXX_FLAGS "${CMAKE_CXX_FLAGS} -Wno-gcc-compat")
  set(CMAKE_CXX_FLAGS "${CMAKE_CXX_FLAGS} -Wno-availability")
endif()

# Detect endianness
test_big_endian(IS_BIG_ENDIAN)


# Find LLVM
find_package(LLVM REQUIRED CONFIG NO_CMAKE_BUILDS_PATH)
message(STATUS "Found LLVM ${LLVM_PACKAGE_VERSION}")
message(STATUS "Using LLVMConfig.cmake in: ${LLVM_DIR}")

# Check LLVM version
if (${LLVM_PACKAGE_VERSION} VERSION_LESS "11.0")
  message(FATAL_ERROR "LLVM version must be >= 11.0")
endif()

# Add flags for LLVM
add_definitions(${LLVM_DEFINITIONS})
include_directories(${LLVM_INCLUDE_DIRS})
link_directories(${LLVM_LIBRARY_DIRS})

# Get LLVM libraries for linking
list(FIND LLVM_AVAILABLE_LIBS LLVM _LLVM_SHARED_INDEX)
if (${_LLVM_SHARED_INDEX} GREATER -1)
  set(LLVM_LIBS LLVM)
else()
  llvm_map_components_to_libnames(LLVM_LIBS
    bitreader bitwriter core coroutines coverage frontendopenmp instrumentation
    ipo irreader linker lto mcparser objcarcopts option target)
endif()

# https://bugs.llvm.org/show_bug.cgi?id=44870
list(FIND LLVM_AVAILABLE_LIBS Polly _POLLY_INDEX)
if (${_POLLY_INDEX} GREATER -1)
  list(APPEND LLVM_LIBS Polly)
endif()

# Allow user to set path to Clang installation via CLANG_ROOT
set (CLANG_ROOT " " CACHE PATH "Root of Clang installation")
if (NOT ${CLANG_ROOT} STREQUAL " ")
  include_directories("${CLANG_ROOT}/include")
  link_directories("${CLANG_ROOT}/lib")
  set(CMAKE_REQUIRED_INCLUDES
      "${CMAKE_REQUIRED_INCLUDES};${CLANG_ROOT}/include")
endif()

set(CMAKE_REQUIRED_INCLUDES
    "${CMAKE_REQUIRED_INCLUDES};${LLVM_INCLUDE_DIRS}")
set(CMAKE_REQUIRED_DEFINITIONS
    "${CMAKE_REQUIRED_DEFINITIONS};${LLVM_DEFINITIONS}")

# Check for Clang headers
unset(CLANG_HEADER CACHE)
find_path(CLANG_HEADER "clang/CodeGen/CodeGenAction.h"
          PATHS "${CLANG_ROOT}/include" "${LLVM_INCLUDE_DIRS}"
          NO_DEFAULT_PATH)
find_path(CLANG_HEADER "clang/CodeGen/CodeGenAction.h")
if ("${CLANG_HEADER}" STREQUAL "CLANG_HEADER-NOTFOUND")
  message(FATAL_ERROR "Clang headers not found (set CLANG_ROOT)")
endif()

# Check for Clang libraries
unset(CLANG_LIB CACHE)
find_library(CLANG_LIB "clangFrontend"
             PATHS "${CLANG_ROOT}/lib" "${LLVM_LIBRARY_DIRS}"
             NO_DEFAULT_PATH)
find_library(CLANG_LIB "clangFrontend")
set(CLANG_LIBS
  clangCodeGen clangFrontend clangSerialization clangDriver
  clangParse clangSema clangAnalysis clangEdit clangAST clangASTMatchers
  clangLex clangBasic)

if ("${CLANG_LIB}" STREQUAL "CLANG_LIB-NOTFOUND")
  # https://releases.llvm.org/10.0.0/tools/clang/docs/ReleaseNotes.html#build-system-changes
  find_library(CLANG_LIB "clang-cpp"
               PATHS "${CLANG_ROOT}/lib" "${LLVM_LIBRARY_DIRS}"
               NO_DEFAULT_PATH)
  find_library(CLANG_LIB "clang-cpp")
  set(CLANG_LIBS "clang-cpp")

  if ("${CLANG_LIB}" STREQUAL "CLANG_LIB-NOTFOUND")
    message(FATAL_ERROR "Clang libraries not found (set CLANG_ROOT)")
  endif()
endif()

# Get path to Clang's opencl-c.h header
get_filename_component(CLANG_LIB_DIR "${CLANG_LIB}" DIRECTORY)
set(CLANG_FULL_VERSION
    "${LLVM_VERSION_MAJOR}.${LLVM_VERSION_MINOR}.${LLVM_VERSION_PATCH}")
set(CLANG_OPENCL_C_H
    "${CLANG_LIB_DIR}/clang/${CLANG_FULL_VERSION}/include/opencl-c.h")
if (NOT EXISTS "${CLANG_OPENCL_C_H}")
  message(FATAL_ERROR "\nClang opencl-c.h not found:\n\t${CLANG_OPENCL_C_H}")
else()
  message(STATUS "Using opencl-c.h: ${CLANG_OPENCL_C_H}")
endif()

# Check for clang
find_program(CLANG clang
             PATHS "${CLANG_ROOT}/bin" "${LLVM_TOOLS_BINARY_DIR}"
             NO_DEFAULT_PATH)
find_program(CLANG clang)
if ("${CLANG}" STREQUAL "CLANG-NOTFOUND")
  message(FATAL_ERROR "Could not find clang binary")
endif()


# Check for GNU readline library
if (NOT "${CMAKE_SYSTEM_NAME}" STREQUAL "Windows")
  set(READLINE_DIR "" CACHE PATH "Location of GNU readline library")

  set(CMAKE_REQUIRED_INCLUDES ${READLINE_DIR}/include)
  include_directories(${READLINE_DIR}/include)
  link_directories(${READLINE_DIR}/lib)

  check_include_files("stdio.h;readline/readline.h" HAVE_READLINE_H)
  check_include_files("stdio.h;readline/history.h" HAVE_HISTORY_H)
  check_library_exists(readline readline
                       "${READLINE_DIR}/lib" HAVE_READLINE_LIB)
  check_library_exists(readline add_history
                       "${READLINE_DIR}/lib" HAVE_HISTORY_LIB)
  if (HAVE_READLINE_H AND HAVE_HISTORY_H AND
      HAVE_READLINE_LIB AND HAVE_HISTORY_LIB)
    set(HAVE_READLINE 1)
    list(APPEND CORE_EXTRA_LIBS readline)
  else()
    set(HAVE_READLINE 0)
    message(WARNING "GNU readline library not found (set READLINE_DIR)\n"
                    "The interactive debugger will not have a command history.")
  endif()
else()
 set(HAVE_READLINE 0)
endif()

# Check for library directory suffixes
set(_LIBDIR_SUFFIX "")
get_property(USING_LIB64 GLOBAL PROPERTY FIND_LIBRARY_USE_LIB64_PATHS)
if (USING_LIB64 AND NOT "${CMAKE_SYSTEM_NAME}" STREQUAL "Darwin")
  set(_LIBDIR_SUFFIX "64")
endif()
set(LIBDIR_SUFFIX "${_LIBDIR_SUFFIX}"
    CACHE STRING "Suffix for installed library directory")

# Generate stringified opencl-c.h
add_custom_command(
  OUTPUT src/core/opencl-c.h.cpp
  COMMAND ${CMAKE_COMMAND} -DSOURCE_FILE=${CLANG_OPENCL_C_H}
    -P ${CMAKE_SOURCE_DIR}/src/core/gen_opencl-c.h.cmake
  DEPENDS ${CLANG_OPENCL_C_H} src/core/gen_opencl-c.h.cmake
)

include_directories("src/" "${PROJECT_BINARY_DIR}")

if (NOT "${CMAKE_SYSTEM_NAME}" STREQUAL "Windows")
  set(CORE_LIB_TYPE "SHARED")
endif()

set(CORE_HEADERS
  src/core/common.h
  src/core/Context.h
  src/core/half.h
  src/core/Kernel.h
  src/core/KernelInvocation.h
  src/core/Memory.h
  src/core/Plugin.h
  src/core/Program.h
  src/core/Queue.h
  src/core/WorkItem.h
  src/core/WorkGroup.h)

add_library(oclgrind ${CORE_LIB_TYPE}
  ${CORE_HEADERS}
  src/core/opencl-c.h.cpp
  src/core/common.cpp
  src/core/Context.cpp
  src/core/half.cpp
  src/core/Kernel.cpp
  src/core/KernelInvocation.cpp
  src/core/Memory.cpp
  src/core/Plugin.cpp
  src/core/Program.cpp
  src/core/Queue.cpp
  src/core/WorkItem.cpp
  src/core/WorkItemBuiltins.cpp
  src/core/WorkGroup.cpp
  src/plugins/InstructionCounter.h
  src/plugins/InstructionCounter.cpp
  src/plugins/InteractiveDebugger.h
  src/plugins/InteractiveDebugger.cpp
  src/plugins/Logger.h
  src/plugins/Logger.cpp
  src/plugins/MemCheck.h
  src/plugins/MemCheck.cpp
  src/plugins/RaceDetector.h
  src/plugins/RaceDetector.cpp
  src/plugins/Uninitialized.h
<<<<<<< HEAD
  src/plugins/Uninitialized.cpp
  src/plugins/WorkloadCharacterisation.h
  src/plugins/WorkloadCharacterisation.cpp)
target_link_libraries(oclgrind PRIVATE ${CORE_EXTRA_LIBS} -Wl,-rpath,${CLANG_ROOT}/lib
  clangFrontend clangSerialization clangDriver clangCodeGen
  clangParse clangSema clangAnalysis clangEdit clangAST clangLex clangBasic
  ${LLVM_LIBS})
=======
  src/plugins/Uninitialized.cpp)
target_link_libraries(oclgrind
  PRIVATE ${CORE_EXTRA_LIBS} ${CLANG_LIBS}
  PUBLIC ${LLVM_LIBS})
>>>>>>> fa808051

if ("${CMAKE_SYSTEM_NAME}" STREQUAL "Windows")
  target_link_libraries(oclgrind PRIVATE Version)
endif()

# Sources for OpenCL runtime API frontend
set(RUNTIME_SOURCES
  src/runtime/async_queue.h
  src/runtime/async_queue.cpp
  src/runtime/icd.h
  src/runtime/runtime.cpp)

# Add ICD exports on Windows
if ("${CMAKE_SYSTEM_NAME}" STREQUAL "Windows")
  set(DLL_EXPORTS src/runtime/icd.def)
endif()

add_library(oclgrind-rt-icd SHARED ${RUNTIME_SOURCES} ${DLL_EXPORTS})
set_target_properties(oclgrind-rt-icd PROPERTIES COMPILE_FLAGS -DOCLGRIND_ICD)
target_link_libraries(oclgrind-rt-icd ${CMAKE_DL_LIBS} oclgrind)

# Add runtime exports on Windows
if ("${CMAKE_SYSTEM_NAME}" STREQUAL "Windows")
  set(DLL_EXPORTS src/runtime/runtime.def)
endif()

add_library(oclgrind-rt SHARED ${RUNTIME_SOURCES} ${DLL_EXPORTS})
target_link_libraries(oclgrind-rt ${CMAKE_DL_LIBS} oclgrind)

if (UNIX AND NOT APPLE)
  # Change the SONAME of the library so that it gets recognized by dlopen
  set_target_properties(oclgrind-rt PROPERTIES
                        NO_SONAME ON
                        LINK_FLAGS "-Wl,-soname,libOpenCL.so")
endif()

add_executable(oclgrind-exe src/runtime/oclgrind.cpp)
set_target_properties(oclgrind-exe PROPERTIES OUTPUT_NAME oclgrind)
target_compile_definitions(oclgrind-exe PRIVATE
                           "-DLIBDIR_SUFFIX=\"${LIBDIR_SUFFIX}\"")

add_executable(oclgrind-kernel
  src/kernel/oclgrind-kernel.cpp
  src/kernel/Simulation.h
  src/kernel/Simulation.cpp)
target_link_libraries(oclgrind-kernel oclgrind)

set(OPENCL_C_H
 ${CMAKE_BINARY_DIR}/include/oclgrind/opencl-c.h
 ${CMAKE_BINARY_DIR}/include/oclgrind/opencl-c-1.2-32.pch
 ${CMAKE_BINARY_DIR}/include/oclgrind/opencl-c-1.2-64.pch
 ${CMAKE_BINARY_DIR}/include/oclgrind/opencl-c-2.0-32.pch
 ${CMAKE_BINARY_DIR}/include/oclgrind/opencl-c-2.0-64.pch
)

add_custom_target(OPENCL_C_HEADERS ALL DEPENDS ${OPENCL_C_H})

add_custom_command(
  OUTPUT include/oclgrind/opencl-c.h
  POST_BUILD
  COMMAND ${CMAKE_COMMAND} -E
    copy ${CLANG_OPENCL_C_H} include/oclgrind/opencl-c.h
  DEPENDS ${CLANG_OPENCL_C_H})

# Generate precompiled headers for opencl-c.h
set(OPENCL_C_H_SYSROOT "${CMAKE_BINARY_DIR}/include/oclgrind/")
if ("${CMAKE_SYSTEM_NAME}" STREQUAL "Windows")
  string(REPLACE "/" "\\" OPENCL_C_H_SYSROOT "${OPENCL_C_H_SYSROOT}")
endif()
add_custom_command(
  OUTPUT include/oclgrind/opencl-c-1.2-32.pch
  POST_BUILD
  COMMAND
    ${CLANG}
    -cc1 -x cl -cl-std=CL1.2 -O0 -fno-builtin -fgnu89-inline
    -emit-pch -triple spir-unknown-unknown
    -relocatable-pch -isysroot "${OPENCL_C_H_SYSROOT}"
    include/oclgrind/opencl-c.h
    -o include/oclgrind/opencl-c-1.2-32.pch
  DEPENDS include/oclgrind/opencl-c.h
)
add_custom_command(
  OUTPUT include/oclgrind/opencl-c-1.2-64.pch
  POST_BUILD
  COMMAND
    ${CLANG}
    -cc1 -x cl -cl-std=CL1.2 -O0 -fno-builtin -fgnu89-inline
    -emit-pch -triple spir64-unknown-unknown
    -relocatable-pch -isysroot "${OPENCL_C_H_SYSROOT}"
    include/oclgrind/opencl-c.h
    -o include/oclgrind/opencl-c-1.2-64.pch
  DEPENDS include/oclgrind/opencl-c.h
)
add_custom_command(
  OUTPUT include/oclgrind/opencl-c-2.0-32.pch
  POST_BUILD
  COMMAND
    ${CLANG}
    -cc1 -x cl -cl-std=CL2.0 -O0 -fno-builtin -fgnu89-inline
    -emit-pch -triple spir-unknown-unknown
    -relocatable-pch -isysroot "${OPENCL_C_H_SYSROOT}"
    include/oclgrind/opencl-c.h
    -o include/oclgrind/opencl-c-2.0-32.pch
  DEPENDS include/oclgrind/opencl-c.h
)
add_custom_command(
  OUTPUT include/oclgrind/opencl-c-2.0-64.pch
  POST_BUILD
  COMMAND
    ${CLANG}
    -cc1 -x cl -cl-std=CL2.0 -O0 -fno-builtin -fgnu89-inline
    -emit-pch -triple spir64-unknown-unknown
    -relocatable-pch -isysroot "${OPENCL_C_H_SYSROOT}"
    include/oclgrind/opencl-c.h
    -o include/oclgrind/opencl-c-2.0-64.pch
  DEPENDS include/oclgrind/opencl-c.h
)


# Generate config.h
set(LLVM_VERSION ${LLVM_VERSION_MAJOR}${LLVM_VERSION_MINOR})
configure_file("config.h.in" "config.h")


# Generate ICD loader if not on Windows
if (NOT "${CMAKE_SYSTEM_NAME}" STREQUAL "Windows")
  file(GENERATE OUTPUT ${CMAKE_BINARY_DIR}/oclgrind.icd
       CONTENT "${CMAKE_INSTALL_PREFIX}/lib${LIBDIR_SUFFIX}/$<TARGET_FILE_NAME:oclgrind-rt-icd>\n")
endif()

install(TARGETS
  oclgrind-exe oclgrind-kernel
  DESTINATION bin)
install(TARGETS
  oclgrind oclgrind-rt oclgrind-rt-icd
  DESTINATION "lib${LIBDIR_SUFFIX}")
install(FILES
  ${CORE_HEADERS} ${OPENCL_C_H}
  DESTINATION include/oclgrind)
if ("${CMAKE_SYSTEM_NAME}" STREQUAL "Windows")
  install(FILES
    src/CL/cl.h
    src/CL/cl_d3d10.h
    src/CL/cl_d3d11.h
    src/CL/cl_dx9_media_sharing.h
    src/CL/cl_egl.h
    src/CL/cl_ext.h
    src/CL/cl_gl.h
    src/CL/cl_gl_ext.h
    src/CL/cl_platform.h
    src/CL/opencl.h
    DESTINATION include/CL)
endif()


# Tests
enable_testing()

# Check for Python
find_package(PythonInterp)
if (PYTHONINTERP_FOUND)

  # Add test directories
  add_subdirectory(tests/apps)
  add_subdirectory(tests/kernels)
  add_subdirectory(tests/runtime)

else()
  message(WARNING "Tests will not be run (Python required)")
endif()


# CPack config
set(CPACK_PACKAGE_DESCRIPTION_SUMMARY "OpenCL device simulator")
set(CPACK_PACKAGE_DESCRIPTION_FILE
    "${CMAKE_SOURCE_DIR}/src/install/cpack-description")
set(CPACK_PACKAGE_VENDOR "University of Bristol")
set(CPACK_PACKAGE_VERSION_MAJOR ${Oclgrind_VERSION_MAJOR})
set(CPACK_PACKAGE_VERSION_MINOR ${Oclgrind_VERSION_MINOR})
set(CPACK_PACKAGE_VERSION "${Oclgrind_VERSION_MAJOR}.${Oclgrind_VERSION_MINOR}")
set(CPACK_PACKAGE_VERSION_PATCH "0")

# CPack RPM config
set(CPACK_RPM_PACKAGE_GROUP "Development/Tools")
set(CPACK_RPM_PACKAGE_LICENSE "BSD")

include(CPack)<|MERGE_RESOLUTION|>--- conflicted
+++ resolved
@@ -65,22 +65,29 @@
 include_directories(${LLVM_INCLUDE_DIRS})
 link_directories(${LLVM_LIBRARY_DIRS})
 
+#to build against a shared version of LLVM:
+exec_program("${CLANG_ROOT}/bin/llvm-config --libfiles"
+    WORKING_DIRECTORY ${CLANG_ROOT}/bin/llvm-config
+    OUTPUT_VARIABLE LLVM_LIBS)
+separate_arguments(LLVM_LIBS)
+add_compile_definitions(LLVM_DISABLE_ABI_BREAKING_CHECKS_ENFORCING=1)
+message("llvm libs are now: ${LLVM_LIBS}")
 # Get LLVM libraries for linking
-list(FIND LLVM_AVAILABLE_LIBS LLVM _LLVM_SHARED_INDEX)
-if (${_LLVM_SHARED_INDEX} GREATER -1)
-  set(LLVM_LIBS LLVM)
-else()
-  llvm_map_components_to_libnames(LLVM_LIBS
-    bitreader bitwriter core coroutines coverage frontendopenmp instrumentation
-    ipo irreader linker lto mcparser objcarcopts option target)
-endif()
+#list(FIND LLVM_AVAILABLE_LIBS LLVM _LLVM_SHARED_INDEX)
+#if (${_LLVM_SHARED_INDEX} GREATER -1)
+#  set(LLVM_LIBS LLVM)
+#else()
+#  llvm_map_components_to_libnames(LLVM_LIBS
+#    bitreader bitwriter core coroutines coverage frontendopenmp instrumentation
+#    ipo irreader linker lto mcparser objcarcopts support option target)
+#endif()
 
 # https://bugs.llvm.org/show_bug.cgi?id=44870
 list(FIND LLVM_AVAILABLE_LIBS Polly _POLLY_INDEX)
 if (${_POLLY_INDEX} GREATER -1)
   list(APPEND LLVM_LIBS Polly)
 endif()
-
+message("llvm libs are: ${LLVM_LIBS}")
 # Allow user to set path to Clang installation via CLANG_ROOT
 set (CLANG_ROOT " " CACHE PATH "Root of Clang installation")
 if (NOT ${CLANG_ROOT} STREQUAL " ")
@@ -240,20 +247,14 @@
   src/plugins/RaceDetector.h
   src/plugins/RaceDetector.cpp
   src/plugins/Uninitialized.h
-<<<<<<< HEAD
   src/plugins/Uninitialized.cpp
   src/plugins/WorkloadCharacterisation.h
   src/plugins/WorkloadCharacterisation.cpp)
+set_target_properties(oclgrind PROPERTIES INSTALL_RPATH ${CLANG_ROOT}/lib)
 target_link_libraries(oclgrind PRIVATE ${CORE_EXTRA_LIBS} -Wl,-rpath,${CLANG_ROOT}/lib
   clangFrontend clangSerialization clangDriver clangCodeGen
   clangParse clangSema clangAnalysis clangEdit clangAST clangLex clangBasic
-  ${LLVM_LIBS})
-=======
-  src/plugins/Uninitialized.cpp)
-target_link_libraries(oclgrind
-  PRIVATE ${CORE_EXTRA_LIBS} ${CLANG_LIBS}
-  PUBLIC ${LLVM_LIBS})
->>>>>>> fa808051
+  "${LLVM_LIBS}")
 
 if ("${CMAKE_SYSTEM_NAME}" STREQUAL "Windows")
   target_link_libraries(oclgrind PRIVATE Version)
@@ -273,6 +274,7 @@
 
 add_library(oclgrind-rt-icd SHARED ${RUNTIME_SOURCES} ${DLL_EXPORTS})
 set_target_properties(oclgrind-rt-icd PROPERTIES COMPILE_FLAGS -DOCLGRIND_ICD)
+set_target_properties(oclgrind-rt-icd PROPERTIES INSTALL_RPATH ${CMAKE_INSTALL_PREFIX}/lib)
 target_link_libraries(oclgrind-rt-icd ${CMAKE_DL_LIBS} oclgrind)
 
 # Add runtime exports on Windows
@@ -281,6 +283,7 @@
 endif()
 
 add_library(oclgrind-rt SHARED ${RUNTIME_SOURCES} ${DLL_EXPORTS})
+set_target_properties(oclgrind-rt PROPERTIES INSTALL_RPATH ${CMAKE_INSTALL_PREFIX}/lib)
 target_link_libraries(oclgrind-rt ${CMAKE_DL_LIBS} oclgrind)
 
 if (UNIX AND NOT APPLE)
@@ -288,6 +291,9 @@
   set_target_properties(oclgrind-rt PROPERTIES
                         NO_SONAME ON
                         LINK_FLAGS "-Wl,-soname,libOpenCL.so")
+  set_target_properties(oclgrind-rt-icd PROPERTIES
+                        NO_SONAME ON
+                        LINK_FLAGS "-Wl,-soname,libOpenCL.so.1")
 endif()
 
 add_executable(oclgrind-exe src/runtime/oclgrind.cpp)
