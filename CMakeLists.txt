# CMakeLists.txt (Oclgrind)
# Copyright (c) 2013-2015, James Price and Simon McIntosh-Smith,
# University of Bristol. All rights reserved.
#
# This program is provided under a three-clause BSD license. For full
# license terms please see the LICENSE file distributed with this
# source code.

cmake_minimum_required(VERSION 2.8.12)
project(Oclgrind)
set(Oclgrind_VERSION_MAJOR 15)
set(Oclgrind_VERSION_MINOR 5)

include(CheckIncludeFiles)
include(CheckLibraryExists)

<<<<<<< HEAD
# Set RPATH
set(CMAKE_MACOSX_RPATH 1)
set(CMAKE_SKIP_BUILD_RPATH FALSE)
set(CMAKE_BUILD_WITH_INSTALL_RPATH FALSE)
set(CMAKE_INSTALL_RPATH "${CMAKE_INSTALL_PREFIX}/lib")
set(CMAKE_INSTALL_RPATH_USE_LINK_PATH TRUE)
list(FIND
  CMAKE_PLATFORM_IMPLICIT_LINK_DIRECTORIES
  "${CMAKE_INSTALL_PREFIX}/lib"
  isSystemDir)
if("${isSystemDir}" STREQUAL "-1")
  set(CMAKE_INSTALL_RPATH "${CMAKE_INSTALL_PREFIX}/lib")
endif("${isSystemDir}" STREQUAL "-1")
=======
# Warn if on OS X and CMake doesn't support CMAKE_MACOSX_RPATH
if ("${CMAKE_SYSTEM_NAME}" STREQUAL "Darwin" AND
    "${isSystemDir}" STREQUAL "-1" AND
     ${CMAKE_VERSION} STRLESS 2.8.12)
  message(WARNING
"RPATH not set for installed files on OS X with CMake version < 2.8.12.\n"
"This means that you will need to add the build directory to your "
"DYLD_LIBRARY_PATH.")
endif()
>>>>>>> 1325b8b0

# Enable C99 for GCC (required for tests)
if (CMAKE_COMPILER_IS_GNUCC)
  set(CMAKE_C_FLAGS "-std=c99")
endif()

# Enable C++11 for Clang/GCC
if (NOT "${CMAKE_SYSTEM_NAME}" STREQUAL "Windows")
  set(CMAKE_CXX_FLAGS "-std=c++11")
endif()

# Disable min/max macros on Windows
if ("${CMAKE_SYSTEM_NAME}" STREQUAL "Windows")
  add_definitions(-DNOMINMAX)
endif()

# Suppress warnings from OpenCL runtime API headers
if ("${CMAKE_CXX_COMPILER_ID}" STREQUAL "Clang")
  set(CMAKE_CXX_FLAGS "${CMAKE_CXX_FLAGS} -Wno-ignored-attributes -Wno-gcc-compat -Wno-availability")
endif()


# Find LLVM
find_package(LLVM REQUIRED CONFIG NO_CMAKE_BUILDS_PATH)
message(STATUS "Found LLVM ${LLVM_PACKAGE_VERSION}")
message(STATUS "Using LLVMConfig.cmake in: ${LLVM_DIR}")

# Check LLVM version
if (${LLVM_PACKAGE_VERSION} VERSION_LESS "3.6")
  message(FATAL_ERROR "LLVM version must be >= 3.6")
endif()
set(LLVM_VERSION ${LLVM_VERSION_MAJOR}${LLVM_VERSION_MINOR})

# Add flags for LLVM
add_definitions(${LLVM_DEFINITIONS})
include_directories(${LLVM_INCLUDE_DIRS})
link_directories(${LLVM_LIBRARY_DIRS})
set(CLANG ${LLVM_TOOLS_BINARY_DIR}/clang)

# Get LLVM libraries for linking
llvm_map_components_to_libnames(LLVM_LIBS
  bitreader bitwriter core instrumentation ipo irreader
  linker mcparser objcarcopts option)


# Check for GNU readline library
if (NOT "${CMAKE_SYSTEM_NAME}" STREQUAL "Windows")
  set(READLINE_DIR "" CACHE PATH "Location of GNU readline library")

  set(CMAKE_REQUIRED_INCLUDES ${READLINE_DIR}/include)
  include_directories(${READLINE_DIR}/include)
  link_directories(${READLINE_DIR}/lib)

  message(STATUS ${CMAKE_REQUIRED_LIBRARIES})

  check_include_files("stdio.h;readline/readline.h" HAVE_READLINE_H)
  check_include_files("stdio.h;readline/history.h" HAVE_HISTORY_H)
  check_library_exists(readline readline "${READLINE_DIR}/lib" HAVE_READLINE_LIB)
  check_library_exists(readline add_history "${READLINE_DIR}/lib" HAVE_HISTORY_LIB)
  if (HAVE_READLINE_H AND HAVE_HISTORY_H AND
      HAVE_READLINE_LIB AND HAVE_HISTORY_LIB)
    set(HAVE_READLINE 1)
    list(APPEND CORE_EXTRA_LIBS readline)
  else()
    set(HAVE_READLINE 0)
    message(WARNING "GNU readline library not found (set READLINE_DIR)\n"
                    "The interactive debugger will not have a command history.")
  endif()
else()
 set(HAVE_READLINE 0)
endif()

# Generate stringified clc.h
add_custom_command(
  OUTPUT src/core/clc_h.cpp
  COMMAND ${CMAKE_COMMAND} -DSOURCE_FILE=${CMAKE_SOURCE_DIR}/src/core/clc.h
    -P ${CMAKE_SOURCE_DIR}/src/core/gen_clc_h.cmake
  DEPENDS src/core/clc.h src/core/gen_clc_h.cmake
)

include_directories("src/" "${PROJECT_BINARY_DIR}")

if (NOT "${CMAKE_SYSTEM_NAME}" STREQUAL "Windows")
  set(CORE_LIB_TYPE "SHARED")
endif()

set(CORE_HEADERS
  src/core/common.h
  src/core/Context.h
  src/core/half.h
  src/core/Kernel.h
  src/core/KernelInvocation.h
  src/core/Memory.h
  src/core/Plugin.h
  src/core/Program.h
  src/core/Queue.h
  src/core/WorkItem.h
  src/core/WorkGroup.h)

add_library(oclgrind ${CORE_LIB_TYPE}
  ${CORE_HEADERS}
  src/core/clc_h.cpp
  src/core/common.cpp
  src/core/Context.cpp
  src/core/Kernel.cpp
  src/core/KernelInvocation.cpp
  src/core/Memory.cpp
  src/core/Plugin.cpp
  src/core/Program.cpp
  src/core/Queue.cpp
  src/core/WorkItem.cpp
  src/core/WorkItemBuiltins.cpp
  src/core/WorkGroup.cpp
  src/plugins/InstructionCounter.h
  src/plugins/InstructionCounter.cpp
  src/plugins/InteractiveDebugger.h
  src/plugins/InteractiveDebugger.cpp
  src/plugins/Logger.h
  src/plugins/Logger.cpp
  src/plugins/MemCheck.h
  src/plugins/MemCheck.cpp
  src/plugins/RaceDetector.h
  src/plugins/RaceDetector.cpp)
target_link_libraries(oclgrind ${CORE_EXTRA_LIBS}
  clangAnalysis clangAST clangBasic clangCodeGen clangDriver clangEdit
  clangFrontend clangLex clangParse clangSema clangSerialization
  ${LLVM_LIBS})

# Sources for OpenCL runtime API frontend
set(RUNTIME_SOURCES
  src/runtime/async_queue.h
  src/runtime/async_queue.cpp
  src/runtime/icd.h
  src/runtime/runtime.cpp)

# Add ICD exports on Windows
if ("${CMAKE_SYSTEM_NAME}" STREQUAL "Windows")
  list(APPEND RUNTIME_SOURCES src/runtime/icd.def)
endif()

add_library(oclgrind-rt-icd SHARED ${RUNTIME_SOURCES})
set_target_properties(oclgrind-rt-icd PROPERTIES COMPILE_FLAGS -DOCLGRIND_ICD)
target_link_libraries(oclgrind-rt-icd ${CMAKE_DL_LIBS} oclgrind)

# Add runtime exports on Windows
if ("${CMAKE_SYSTEM_NAME}" STREQUAL "Windows")
  list(APPEND RUNTIME_SOURCES src/runtime/runtime.def)
endif()

add_library(oclgrind-rt SHARED ${RUNTIME_SOURCES})
target_link_libraries(oclgrind-rt ${CMAKE_DL_LIBS} oclgrind)

add_executable(oclgrind-kernel
  src/kernel/oclgrind-kernel.cpp
  src/kernel/Simulation.h
  src/kernel/Simulation.cpp)
target_link_libraries(oclgrind-kernel oclgrind)

set(CLC_HEADERS
 ${CMAKE_BINARY_DIR}/include/oclgrind/clc.h
 ${CMAKE_BINARY_DIR}/include/oclgrind/clc32.pch
 ${CMAKE_BINARY_DIR}/include/oclgrind/clc64.pch
)

add_custom_target(CLC_HEADERS ALL DEPENDS ${CLC_HEADERS})

add_custom_command(
  OUTPUT include/oclgrind/clc.h
  POST_BUILD
  COMMAND ${CMAKE_COMMAND} -E
    copy ${CMAKE_SOURCE_DIR}/src/core/clc.h include/oclgrind/clc.h
  DEPENDS src/core/clc.h)

# Generate precompiled headers for clc.h
add_custom_command(
  OUTPUT include/oclgrind/clc32.pch
  POST_BUILD
  COMMAND
    ${CLANG}
    -cc1 -x cl -cl-std=CL1.2 -O0 -g -fno-builtin
    -emit-pch -triple spir-unknown-unknown
    -relocatable-pch -isysroot ${CMAKE_BINARY_DIR}/include/oclgrind/
    ${CMAKE_BINARY_DIR}/include/oclgrind/clc.h
    -o include/oclgrind/clc32.pch
  DEPENDS include/oclgrind/clc.h
)
add_custom_command(
  OUTPUT include/oclgrind/clc64.pch
  POST_BUILD
  COMMAND
    ${CLANG}
    -cc1 -x cl -cl-std=CL1.2 -O0 -g -fno-builtin
    -emit-pch -triple spir64-unknown-unknown
    -relocatable-pch -isysroot ${CMAKE_BINARY_DIR}/include/oclgrind/
    ${CMAKE_BINARY_DIR}/include/oclgrind/clc.h
    -o include/oclgrind/clc64.pch
  DEPENDS include/oclgrind/clc.h
)


# Generate config.h
configure_file("cmake_config.h.in" "config.h")


# Install oclgrind script if not on Windows
if (NOT "${CMAKE_SYSTEM_NAME}" STREQUAL "Windows")
  file(READ src/runtime/oclgrind OCLGRIND_SCRIPT)
  string(REGEX REPLACE
    "__VERSION__" "${Oclgrind_VERSION_MAJOR}.${Oclgrind_VERSION_MINOR}"
    OCLGRIND_SCRIPT "${OCLGRIND_SCRIPT}")
  file(WRITE ${CMAKE_BINARY_DIR}/oclgrind "${OCLGRIND_SCRIPT}")

  # Generate ICD loader
  get_property(OCLGRIND_RT_FILENAME TARGET oclgrind-rt-icd PROPERTY LOCATION)
  file(WRITE ${CMAKE_BINARY_DIR}/oclgrind.icd "${OCLGRIND_RT_FILENAME}\n")

  install(PROGRAMS
    ${CMAKE_BINARY_DIR}/oclgrind
    DESTINATION bin)
endif()

install(TARGETS
  oclgrind-kernel
  DESTINATION bin)
install(TARGETS
  oclgrind oclgrind-rt oclgrind-rt-icd
  DESTINATION lib)
install(FILES
  ${CORE_HEADERS} ${CMAKE_BINARY_DIR}/config.h ${CLC_HEADERS} LICENSE
  DESTINATION include/oclgrind)
if ("${CMAKE_SYSTEM_NAME}" STREQUAL "Windows")
  install(FILES
    src/CL/cl.h
    src/CL/cl_d3d10.h
    src/CL/cl_d3d11.h
    src/CL/cl_dx9_media_sharing.h
    src/CL/cl_egl.h
    src/CL/cl_ext.h
    src/CL/cl_gl.h
    src/CL/cl_gl_ext.h
    src/CL/cl_platform.h
    src/CL/opencl.h
    DESTINATION include/CL)
endif()


# Tests
enable_testing()

# Check for Python
find_package(PythonInterp)
if (PYTHONINTERP_FOUND)

  # Add kernel tests
  file(READ tests/kernels/TESTS KERNEL_TESTS)
  string(REPLACE "\n" ";" KERNEL_TESTS ${KERNEL_TESTS})
  foreach(test ${KERNEL_TESTS})
    add_test(
      NAME ${test}
      COMMAND
      ${PYTHON_EXECUTABLE} ${CMAKE_SOURCE_DIR}/tests/kernels/run_kernel_test.py
      $<TARGET_FILE:oclgrind-kernel>
      ${CMAKE_SOURCE_DIR}/tests/kernels/${test}.sim)
  endforeach(${test})

  # Set PCH directory
  set_tests_properties(${KERNEL_TESTS} PROPERTIES
      ENVIRONMENT "OCLGRIND_PCH_DIR=${CMAKE_BINARY_DIR}/include/oclgrind")

  # Expected failures
  set_tests_properties(
    atomics/atomic_intergroup_race
    data-race/intragroup_hidden_race
    PROPERTIES WILL_FAIL TRUE)

else()
  message(WARNING "Kernel tests will not be run (Python required)")
endif()

# Add app tests
add_subdirectory(tests/apps)<|MERGE_RESOLUTION|>--- conflicted
+++ resolved
@@ -13,32 +13,6 @@
 
 include(CheckIncludeFiles)
 include(CheckLibraryExists)
-
-<<<<<<< HEAD
-# Set RPATH
-set(CMAKE_MACOSX_RPATH 1)
-set(CMAKE_SKIP_BUILD_RPATH FALSE)
-set(CMAKE_BUILD_WITH_INSTALL_RPATH FALSE)
-set(CMAKE_INSTALL_RPATH "${CMAKE_INSTALL_PREFIX}/lib")
-set(CMAKE_INSTALL_RPATH_USE_LINK_PATH TRUE)
-list(FIND
-  CMAKE_PLATFORM_IMPLICIT_LINK_DIRECTORIES
-  "${CMAKE_INSTALL_PREFIX}/lib"
-  isSystemDir)
-if("${isSystemDir}" STREQUAL "-1")
-  set(CMAKE_INSTALL_RPATH "${CMAKE_INSTALL_PREFIX}/lib")
-endif("${isSystemDir}" STREQUAL "-1")
-=======
-# Warn if on OS X and CMake doesn't support CMAKE_MACOSX_RPATH
-if ("${CMAKE_SYSTEM_NAME}" STREQUAL "Darwin" AND
-    "${isSystemDir}" STREQUAL "-1" AND
-     ${CMAKE_VERSION} STRLESS 2.8.12)
-  message(WARNING
-"RPATH not set for installed files on OS X with CMake version < 2.8.12.\n"
-"This means that you will need to add the build directory to your "
-"DYLD_LIBRARY_PATH.")
-endif()
->>>>>>> 1325b8b0
 
 # Enable C99 for GCC (required for tests)
 if (CMAKE_COMPILER_IS_GNUCC)
